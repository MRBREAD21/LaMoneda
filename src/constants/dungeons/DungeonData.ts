import { IDungeonInfo } from "../../definitions";

export const DUNGEON_DATA: readonly IDungeonInfo[] = [
    {
        codeName: "WETLANDS_KEY",
        dungeonName: "Sulfurous Wetlands",
        portalEmojiId: "1051564126637391872",
        keyReactions: [
            {
                mapKey: "WETLANDS_KEY",
                maxEarlyLocation: 5
            }
        ],
        otherReactions: [],
        portalLink: {
            url: "https://i.imgur.com/s2mWQQq.png",
            name: "Sulfurous Wetlands Portal"
        },
        bossLinks: [
            {
                url: "https://i.imgur.com/9reqR1p.png",
                name: "Heart of the Wetlands"
            },
            {
                url: "https://i.imgur.com/kopUOQw.png",
                name: "Warped Ent Ancient"
            }
        ],
        dungeonColors: [
            0x008000,
            0x800000
        ],
        dungeonCategory: "Godland Dungeons",
        isBuiltIn: true
    },
    {
        codeName: "SNAKE_PIT",
        dungeonName: "Snake Pit",
        portalEmojiId: "561248700291088386",
        keyReactions: [
            {
                mapKey: "SNAKE_PIT_KEY",
                maxEarlyLocation: 15
            }
        ],
        otherReactions: [],
        portalLink: {
            url: "https://cdn.discordapp.com/attachments/561245975767941120/561248354173190176/Snake_Pit_Portal.png",
            name: "Snake Pit Portal"
        },
        bossLinks: [
            {
                url: "https://static.drips.pw/rotmg/wiki/Enemies/Stheno%20the%20Snake%20Queen.png",
                name: "Stheno the Snake Queen"
            }
        ],
        dungeonColors: [
            0x29c71e
        ],
        dungeonCategory: "Godland Dungeons",
        isBuiltIn: true
    },
    {
        codeName: "MAGIC_WOODS",
        dungeonName: "Magic Woods",
        portalEmojiId: "561248700870033408",
        keyReactions: [
            {
                mapKey: "MAGIC_WOODS_KEY",
                maxEarlyLocation: 15
            }
        ],
        otherReactions: [],
        portalLink: {
            url: "https://i.imgur.com/mvUTUNo.png",
            name: "Magic Woods Portal"
        },
        bossLinks: [
            {
                url: "https://i.imgur.com/jVimXOv.png",
                name: "Magic Woods Boss"
            }
        ],
        dungeonColors: [
            0x1fcfcc
        ],
        dungeonCategory: "Godland Dungeons",
        isBuiltIn: true
    },
    {
        codeName: "SPRITE_WORLD",
        dungeonName: "Sprite World",
        portalEmojiId: "561249801501540363",
        keyReactions: [
            {
                mapKey: "SPRITE_WORLD_KEY",
                maxEarlyLocation: 15
            }
        ],
        otherReactions: [],
        portalLink: {
            url: "https://static.drips.pw/rotmg/wiki/Environment/Portals/Glowing%20Portal.png",
            name: "Sprite World Portal"
        },
        bossLinks: [
            {
                url: "https://static.drips.pw/rotmg/wiki/Enemies/Limon%20the%20Sprite%20God.png",
                name: "Sprite World Boss"
            }
        ],
        dungeonColors: [
            0xffffff,
            0x9f22b3,
            0,
            0xe6df15
        ],
        dungeonCategory: "Godland Dungeons",
        isBuiltIn: true
    },
    {
        codeName: "ANCIENT_RUINS",
        dungeonName: "Ancient Ruins",
        portalEmojiId: "745810341115461694",
        keyReactions: [
            {
                mapKey: "ANCIENT_RUINS_KEY",
                maxEarlyLocation: 15
            }
        ],
        otherReactions: [],
        portalLink: {
            url: "https://i.imgur.com/d7MSK2x.png",
            name: "Ancient Ruins Portal"
        },
        bossLinks: [
            {
                url: "https://i.imgur.com/z01EB30.png",
                name: "Ancient Ruins Boss"
            },
            {
                url: "https://i.imgur.com/jXZrNGl.png",
                name: "Ancient Ruins Genie"
            }
        ],
        dungeonColors: [
            0xe6d485,
            0xbaa263,
            0xb7934b,
            0x94643a
        ],
        dungeonCategory: "Basic Dungeons",
        isBuiltIn: true
    },
    {
        codeName: "CANDYLAND_HUNTING_GROUNDS",
        dungeonName: "Candyland Hunting Grounds",
        portalEmojiId: "561248700916301825",
        keyReactions: [
            {
                mapKey: "CANDYLAND_HUNTING_GROUNDS_KEY",
                maxEarlyLocation: 10
            }
        ],
        otherReactions: [],
        portalLink: {
            url: "https://static.drips.pw/rotmg/wiki/Environment/Portals/Candyland%20Portal.png",
            name: "Candyland Portal"
        },
        bossLinks: [
            {
                url: "https://static.drips.pw/rotmg/wiki/Enemies/Gigacorn.png",
                name: "Gigacorn"
            },
            {
                url: "https://static.drips.pw/rotmg/wiki/Enemies/Desire%20Troll.png",
                name: "Desire Troll"
            },
            {
                url: "https://static.drips.pw/rotmg/wiki/Enemies/Spoiled%20Creampuff.png",
                name: "Spoiled Creampuff"
            },
            {
                url: "https://static.drips.pw/rotmg/wiki/Enemies/MegaRototo.png",
                name: "MegaRototo"
            },
            {
                url: "https://static.drips.pw/rotmg/wiki/Enemies/Swoll%20Fairy.png",
                name: "Swoll Fairy"
            }
        ],
        dungeonColors: [
            0xde1dc1,
            0xbdf7fc
        ],
        dungeonCategory: "Basic Dungeons",
        isBuiltIn: true
    },
    {
        codeName: "CAVE_THOUSAND_TREASURES",
        dungeonName: "Cave of a Thousand Treasures",
        portalEmojiId: "561248701809557511",
        keyReactions: [
            {
                mapKey: "CAVE_THOUSAND_TREASURES_KEY",
                maxEarlyLocation: 15
            }
        ],
        otherReactions: [],
        portalLink: {
            url: "https://static.drips.pw/rotmg/wiki/Environment/Portals/Treasure%20Cave%20Portal.png",
            name: "Cave of a Thousand Treasures Portal"
        },
        bossLinks: [
            {
                url: "https://static.drips.pw/rotmg/wiki/Enemies/Golden%20Oryx%20Effigy.png",
                name: "Golden Oryx Effigy"
            }
        ],
        dungeonColors: [
            0xd1c819,
            0x8a1d1d,
            0x3d3434
        ],
        dungeonCategory: "Godland Dungeons",
        isBuiltIn: true
    },
    {
        codeName: "UNDEAD_LAIR",
        dungeonName: "Undead Lair",
        portalEmojiId: "561248700601729036",
        keyReactions: [
            {
                mapKey: "UNDEAD_LAIR_KEY",
                maxEarlyLocation: 15
            }
        ],
        otherReactions: [],
        portalLink: {
            url: "https://cdn.discordapp.com/attachments/561245975767941120/561248252310061066/Undead_Lair_Portal.png",
            name: "Undead Lair Portal"
        },
        bossLinks: [
            {
                url: "https://static.drips.pw/rotmg/wiki/Enemies/Septavius%20the%20Ghost%20God.png",
                name: "Undead Lair Boss"
            }
        ],
        dungeonColors: [
            0x3d3434,
            0x2b1e1e,
            0
        ],
        dungeonCategory: "Godland Dungeons",
        isBuiltIn: true
    },
    {
        codeName: "HEROIC_UNDEAD_LAIR",
        dungeonName: "Heroic Undead Lair",
        portalEmojiId: "711479365602508820",
        keyReactions: [
            {
                mapKey: "HEROIC_UNDEAD_LAIR_KEY",
                maxEarlyLocation: 15
            }
        ],
        otherReactions: [],
        portalLink: {
            url: "https://i.imgur.com/YgiGjh7.gif",
            name: "Heroic Undead Lair Portal"
        },
        bossLinks: [
            {
                url: "https://i.imgur.com/WmL1qda.png",
                name: "Heroic UDL Boss"
            }
        ],
        dungeonColors: [
            0x4d19d1,
            0xf5d311,
            0x3d3434,
            0x2b1e1e
        ],
        dungeonCategory: "Heroic Dungeons",
        isBuiltIn: true
    },
    {
        codeName: "ABYSS_OF_DEMONS",
        dungeonName: "Abyss of Demons",
        portalEmojiId: "561248700643409931",
        keyReactions: [
            {
                mapKey: "ABYSS_OF_DEMONS_KEY",
                maxEarlyLocation: 15
            }
        ],
        otherReactions: [],
        portalLink: {
            url: "https://static.drips.pw/rotmg/wiki/Environment/Portals/Abyss%20of%20Demons%20Portal.png",
            name: "Abyss of Demons Portal"
        },
        bossLinks: [
            {
                url: "https://static.drips.pw/rotmg/wiki/Enemies/Archdemon%20Malphas.png",
                name: "Archdemon Malphas"
            }
        ],
        dungeonColors: [
            0xe30707,
            0xe09a19
        ],
        dungeonCategory: "Godland Dungeons",
        isBuiltIn: true
    },
    {
        codeName: "HEROIC_ABYSS_OF_DEMONS",
        dungeonName: "Heroic Abyss of Demons",
        portalEmojiId: "711431861678637129",
        keyReactions: [
            {
                mapKey: "HEROIC_ABYSS_OF_DEMONS_KEY",
                maxEarlyLocation: 15
            }
        ],
        otherReactions: [],
        portalLink: {
            url: "Heroic Abyss of Demons Portal",
            name: "https://i.imgur.com/zz6D2lz.png"
        },
        bossLinks: [
            {
                url: "https://i.imgur.com/LCALe5V.png",
                name: "Heroic Abyss Boss"
            }
        ],
        dungeonColors: [
            0xe30707,
            0xe09a19,
            0xf5d311
        ],
        dungeonCategory: "Heroic Dungeons",
        isBuiltIn: true
    },
    {
        codeName: "MANOR_OF_THE_IMMORTALS",
        dungeonName: "Manor of the Immortals",
        portalEmojiId: "561248700337225759",
        keyReactions: [
            {
                mapKey: "MANOR_OF_THE_IMMORTALS_KEY",
                maxEarlyLocation: 15
            }
        ],
        otherReactions: [],
        portalLink: {
            url: "https://static.drips.pw/rotmg/wiki/Environment/Portals/Manor%20of%20the%20Immortals%20Portal.png",
            name: "Manor of the Immortals Portal"
        },
        bossLinks: [
            {
                url: "https://static.drips.pw/rotmg/wiki/Enemies/Lord%20Ruthven.png",
                name: "Lord Ruthven"
            }
        ],
        dungeonColors: [
            0,
            0x4b2078,
            0x8b4fc9,
            0x3f2e52
        ],
        dungeonCategory: "Godland Dungeons",
        isBuiltIn: true
    },
    {
        codeName: "PUPPET_MASTERS_THEATRE",
        dungeonName: "Puppet Master's Theatre",
        portalEmojiId: "561248700408791051",
        keyReactions: [
            {
                mapKey: "PUPPET_MASTERS_THEATRE_KEY",
                maxEarlyLocation: 15
            }
        ],
        otherReactions: [],
        portalLink: {
            url: "https://static.drips.pw/rotmg/wiki/Environment/Portals/Puppet%20Theatre%20Portal.png",
            name: "Puppet Master's Theatre Portal"
        },
        bossLinks: [
            {
                url: "https://static.drips.pw/rotmg/wiki/Enemies/The%20Puppet%20Master.png",
                name: "Puppet Master's Theatre Boss"
            }
        ],
        dungeonColors: [
            0xe31b1f,
            0xad3638
        ],
        dungeonCategory: "Mini Dungeons",
        isBuiltIn: true
    },
    {
        codeName: "TOXIC_SEWERS",
        dungeonName: "Toxic Sewers",
        portalEmojiId: "561248701213835265",
        keyReactions: [
            {
                mapKey: "TOXIC_SEWERS_KEY",
                maxEarlyLocation: 15
            }
        ],
        otherReactions: [],
        portalLink: {
            url: "https://static.drips.pw/rotmg/wiki/Environment/Portals/Toxic%20Sewers%20Portal.png",
            name: "Toxic Sewers Portal"
        },
        bossLinks: [
            {
                url: "https://static.drips.pw/rotmg/wiki/Enemies/DS%20Gulpord%20the%20Slime%20God.png",
                name: "Gulpord the Slime God"
            }
        ],
        dungeonColors: [
            0x074f2a,
            0x228753
        ],
        dungeonCategory: "Event Dungeons",
        isBuiltIn: true
    },
    {
        codeName: "HAUNTED_CEMETERY",
        dungeonName: "Haunted Cemetery",
        portalEmojiId: "561248700693741578",
        keyReactions: [
            {
                mapKey: "HAUNTED_CEMETERY_KEY",
                maxEarlyLocation: 15
            }
        ],
        otherReactions: [],
        portalLink: {
            url: "https://cdn.discordapp.com/attachments/561245975767941120/561248253836787717/Haunted_Cemetery_Portal.png",
            name: "Haunted Cemetery Boss"
        },
        bossLinks: [
            {
                url: "https://static.drips.pw/rotmg/wiki/Enemies/Troll%203.png",
                name: "Cemetery Troll"
            },
            {
                url: "https://static.drips.pw/rotmg/wiki/Enemies/Arena%20Ghost%20Bride.png",
                name: "Cemetery Bride"
            },
            {
                url: "https://static.drips.pw/rotmg/wiki/Enemies/Arena%20Grave%20Caretaker.png",
                name: "Cemetery Caretaker"
            },
            {
                url: "https://static.drips.pw/rotmg/wiki/Enemies/Ghost%20of%20Skuld.png",
                name: "Cemetery Skuld"
            }
        ],
        dungeonColors: [
            0x0e9c53
        ],
        dungeonCategory: "Event Dungeons",
        isBuiltIn: true
    },
    {
        codeName: "MAD_LAB",
        dungeonName: "Mad Lab",
        portalEmojiId: "561248700899262469",
        keyReactions: [
            {
                mapKey: "MAD_LAB_KEY",
                maxEarlyLocation: 15
            }
        ],
        otherReactions: [],
        portalLink: {
            url: "https://cdn.discordapp.com/attachments/561245975767941120/561248331695915018/Mad_Lab_Portal.png",
            name: "Mad Lab Portal"
        },
        bossLinks: [
            {
                url: "https://static.drips.pw/rotmg/wiki/Enemies/Dr%20Terrible.png",
                name: "Dr. Terrible"
            },
            {
                url: "https://static.drips.pw/rotmg/wiki/Enemies/Horrific%20Creation.png",
                name: "Horrific Creation"
            }
        ],
        dungeonColors: [
            0x06bd5f,
            0x0db4ba
        ],
        dungeonCategory: "Godland Dungeons",
        isBuiltIn: true
    },
    {
        codeName: "PARASITE_CHAMBERS",
        dungeonName: "Parasite Chambers",
        portalEmojiId: "561248700727558144",
        keyReactions: [
            {
                mapKey: "PARASITE_CHAMBERS_KEY",
                maxEarlyLocation: 8
            }
        ],
        otherReactions: [],
        portalLink: {
            url: "https://cdn.discordapp.com/attachments/561245975767941120/561248332635439136/Parasite.png",
            name: "Parasite Chambers Portal"
        },
        bossLinks: [
            {
                url: "https://i.imgur.com/zodPEFO.png",
                name: "Nightmare Colony"
            }
        ],
        dungeonColors: [
            0xbf1d4b,
            0x7d1935,
            0xeb1551
        ],
        dungeonCategory: "Event Dungeons",
        isBuiltIn: true
    },
    {
        codeName: "DAVY_JONES_LOCKER",
        dungeonName: "Davy Jones' Locker",
        portalEmojiId: "561248700295544883",
        keyReactions: [
            {
                mapKey: "DAVY_JONES_LOCKER_KEY",
                maxEarlyLocation: 8
            }
        ],
        otherReactions: [],
        portalLink: {
            url: "https://static.drips.pw/rotmg/wiki/Environment/Portals/Davy%20Jones's%20Locker%20Portal.png",
            name: "Davy Jones' Locker Portal"
        },
        bossLinks: [
            {
                url: "https://i.imgur.com/Jc4FERS.png",
                name: "Davy Jones"
            }
        ],
        dungeonColors: [
            0x2376a6
        ],
        dungeonCategory: "Event Dungeons",
        isBuiltIn: true
    },
    {
        codeName: "MOUNTAIN_TEMPLE",
        dungeonName: "Mountain Temple",
        portalEmojiId: "561248700769239076",
        keyReactions: [
            {
                mapKey: "MOUNTAIN_TEMPLE_KEY",
                maxEarlyLocation: 15
            }
        ],
        otherReactions: [],
        portalLink: {
            url: "https://i.imgur.com/SY0Jtnp.png",
            name: "Mountain Temple Portal"
        },
        bossLinks: [
            {
                url: "https://i.imgur.com/TIektVi.png",
                name: "Daichi"
            }
        ],
        dungeonColors: [
            0x12634e
        ],
        dungeonCategory: "Event Dungeons",
        isBuiltIn: true
    },
    {
        codeName: "LAIR_OF_DRACONIS",
        dungeonName: "Lair of Draconis",
        portalEmojiId: "561248700672901120",
        keyReactions: [
            {
                mapKey: "LAIR_OF_DRACONIS_KEY",
                maxEarlyLocation: 8
            }
        ],
        otherReactions: [],
        portalLink: {
            url: "https://static.drips.pw/rotmg/wiki/Environment/Portals/Consolation%20of%20Draconis%20Portal.png",
            name: "Lair of Draconis Portal"
        },
        bossLinks: [
            {
                url: "https://i.imgur.com/vT7wdjb.png",
                name: "Black Dragon"
            },
            {
                url: "https://i.imgur.com/jQ6IYmy.png",
                name: "Red Dragon"
            },
            {
                url: "https://i.imgur.com/RLw3xNe.png",
                name: "Blue Dragon"
            },
            {
                url: "https://i.imgur.com/YdDzmMk.png",
                name: "Green Dragon"
            },
            {
                url: "https://i.imgur.com/beABgum.png",
                name: "Ivory Dragon"
            }
        ],
        dungeonColors: [
            0x1ec7b6,
            0x1fab46,
            0xc42727,
            0xffffff,
            0x1e1adb
        ],
        dungeonCategory: "Event Dungeons",
        isBuiltIn: true
    },
    {
        codeName: "DEADWATER_DOCKS",
        dungeonName: "Deadwater Docks",
        portalEmojiId: "561248700324773909",
        keyReactions: [
            {
                mapKey: "DEADWATER_DOCKS_KEY",
                maxEarlyLocation: 15
            }
        ],
        otherReactions: [],
        portalLink: {
            url: "https://static.drips.pw/rotmg/wiki/Environment/Portals/Deadwater%20Docks.png",
            name: "Deadwater Docks Portal"
        },
        bossLinks: [
            {
                url: "https://static.drips.pw/rotmg/wiki/Enemies/Jon%20Bilgewater%20the%20Pirate%20King.png",
                name: "Jon Bilgewater the Pirate"
            }
        ],
        dungeonColors: [
            0xe4e4f5,
            0xded799
        ],
        dungeonCategory: "Epic Dungeons",
        isBuiltIn: true
    },
    {
        codeName: "WOODLAND_LABYRINTH",
        dungeonName: "Woodland Labyrinth",
        portalEmojiId: "561248701440589824",
        keyReactions: [],
        otherReactions: [],
        portalLink: {
            url: "https://static.drips.pw/rotmg/wiki/Environment/Portals/Woodland%20Labyrinth.png",
            name: "Woodland Labyrinth"
        },
        bossLinks: [
            {
                url: "https://static.drips.pw/rotmg/wiki/Enemies/Epic%20Larva.png",
                name: "Epic Larva"
            },
            {
                url: "https://static.drips.pw/rotmg/wiki/Enemies/Epic%20Mama%20Megamoth.png",
                name: "Epic Mama Megamoth"
            },
            {
                url: "https://static.drips.pw/rotmg/wiki/Enemies/Murderous%20Megamoth.png",
                name: "Murderous Megamoth"
            }
        ],
        dungeonColors: [
            0x31d43c,
            0x3eb847
        ],
        dungeonCategory: "Epic Dungeons",
        isBuiltIn: true
    },
    {
        codeName: "CRAWLING_DEPTHS",
        dungeonName: "Crawling Depths",
        portalEmojiId: "561248701591322644",
        keyReactions: [
            {
                mapKey: "CRAWLING_DEPTHS_KEY",
                maxEarlyLocation: 15
            }
        ],
        otherReactions: [],
        portalLink: {
            url: "https://static.drips.pw/rotmg/wiki/Environment/Portals/The%20Crawling%20Depths.png",
            name: "Crawling Depths Portal"
        },
        bossLinks: [
            {
                url: "https://static.drips.pw/rotmg/wiki/Enemies/Son%20of%20Arachna.png",
                name: "Son of Arachna"
            }
        ],
        dungeonColors: [
            0x3eb847,
            0x1dcf2a
        ],
        dungeonCategory: "Epic Dungeons",
        isBuiltIn: true
    },
    {
        codeName: "OCEAN_TRENCH",
        dungeonName: "Ocean Trench",
        portalEmojiId: "561248700601466891",
        keyReactions: [
            {
                mapKey: "OCEAN_TRENCH_KEY",
                maxEarlyLocation: 15
            }
        ],
        otherReactions: [],
        portalLink: {
            url: "https://static.drips.pw/rotmg/wiki/Environment/Portals/Ocean%20Trench%20Portal.png",
            name: "Ocean Trench Portal"
        },
        bossLinks: [
            {
                url: "https://static.drips.pw/rotmg/wiki/Enemies/Thessal%20the%20Mermaid%20Goddess.png",
                name: "Thessal the Mermaid Goddess"
            }
        ],
        dungeonColors: [
            0x25c1cc,
            0x188ec4,
            0xd41c78
        ],
        dungeonCategory: "Event Dungeons",
        isBuiltIn: true
    },
    {
        codeName: "ICE_CAVE",
        dungeonName: "Ice Cave",
        portalEmojiId: "561248701276880918",
        keyReactions: [
            {
                mapKey: "ICE_CAVE_KEY",
                maxEarlyLocation: 15
            }
        ],
        otherReactions: [],
        portalLink: {
            url: "https://static.drips.pw/rotmg/wiki/Environment/Portals/Ice%20Cave%20Portal.png",
            name: "Ice Cave"
        },
        bossLinks: [
            {
                url: "https://static.drips.pw/rotmg/wiki/Enemies/ic%20Esben%20the%20Unwilling.png",
                name: "Esben the Unwilling"
            }
        ],
        dungeonColors: [
            0x2491b3,
            0xe1f0f5,
            0x79c7e0
        ],
        dungeonCategory: "Event Dungeons",
        isBuiltIn: true
    },
    {
        codeName: "TOMB_OF_THE_ANCIENTS",
        dungeonName: "Tomb of the Ancients",
        portalEmojiId: "561248700723363860",
        keyReactions: [
            {
                mapKey: "TOMB_OF_THE_ANCIENTS_KEY",
                maxEarlyLocation: 8
            }
        ],
        otherReactions: [],
        portalLink: {
            url: "https://static.drips.pw/rotmg/wiki/Environment/Portals/Tomb%20of%20the%20Ancients%20Portal.png",
            name: "Tomb of the Ancients"
        },
        bossLinks: [
            {
                url: "https://i.imgur.com/phgo7.png",
                name: "Bes"
            },
            {
                url: "https://i.imgur.com/UQ033.png",
                name: "Nut"
            },
            {
                url: "https://i.imgur.com/aAhbT.png",
                name: "Geb"
            }
        ],
        dungeonColors: [
            0xebed55,
            0xc7c91c,
            0x28b84c,
            0x17adab
        ],
        dungeonCategory: "Event Dungeons",
        isBuiltIn: true
    },
    {
        codeName: "LAIR_OF_SHAITAN",
        dungeonName: "Lair of Shaitan",
        portalEmojiId: "561248700828090388",
        keyReactions: [
            {
                mapKey: "LAIR_OF_SHAITANS_KEY",
                maxEarlyLocation: 15
            }
        ],
        otherReactions: [],
        portalLink: {
            url: "https://static.drips.pw/rotmg/wiki/Environment/Portals/Lair%20of%20Shaitan%20Portal.png",
            name: "Lair of Shaitan Portal"
        },
        bossLinks: [
            {
                url: "https://i.imgur.com/azzD6jD.png",
                name: "Shaitan"
            }
        ],
        dungeonColors: [
            0xd92130,
            0xe0912f
        ],
        dungeonCategory: "Mini Dungeons",
        isBuiltIn: true
    },
    {
        codeName: "PUPPET_MASTERS_ENCORE",
        dungeonName: "Puppet Master's Encore",
        portalEmojiId: "561248700723101696",
        keyReactions: [
            {
                mapKey: "PUPPET_MASTERS_ENCORE_KEY",
                maxEarlyLocation: 15
            }
        ],
        otherReactions: [],
        portalLink: {
            url: "https://static.drips.pw/rotmg/wiki/Environment/Portals/Puppet%20Encore%20Portal.png",
            name: "Puppet Master's Encore Portal"
        },
        bossLinks: [
            {
                url: "https://static.drips.pw/rotmg/wiki/Enemies/Puppet%20Master%20v2.png",
                name: "The Puppet Master"
            }
        ],
        dungeonColors: [
            0x912121
        ],
        dungeonCategory: "Mini Dungeons",
        isBuiltIn: true
    },
    {
        codeName: "CNIDARIAN_REEF",
        dungeonName: "Cnidarian Reef",
        portalEmojiId: "561250455284350998",
        keyReactions: [
            {
                mapKey: "CNIDARIAN_REEF_KEY",
                maxEarlyLocation: 15
            }
        ],
        otherReactions: [],
        portalLink: {
            url: "https://i.imgur.com/qjd04By.png",
            name: "Cnidarian Reef Portal"
        },
        bossLinks: [
            {
                url: "https://i.imgur.com/BF2DclQ.png",
                name: "Cnidarian Reef Boss"
            }
        ],
        dungeonColors: [
            0xf5b120,
            0x1980a6
        ],
        dungeonCategory: "Mini Dungeons",
        isBuiltIn: true
    },
    {
        codeName: "SECLUDED_THICKET",
        dungeonName: "Secluded Thicket",
        portalEmojiId: "561248701402578944",
        keyReactions: [
            {
                mapKey: "SECLUDED_THICKET_KEY",
                maxEarlyLocation: 15
            }
        ],
        otherReactions: [],
        portalLink: {
            url: "https://i.imgur.com/8vEAT8t.png",
            name: "Secluded Thicket Portal"
        },
        bossLinks: [
            {
                url: "https://i.imgur.com/2zBZOj0.png",
                name: "Thicket First Boss"
            },
            {
                url: "https://i.imgur.com/5quZEAa.png",
                name: "Thicket Second Boss"
            },
            {
                url: "https://i.imgur.com/xFWvgyV.png",
                name: "Thicket Third Boss"
            }
        ],
        dungeonColors: [
            0x289e67,
            0x14a341
        ],
        dungeonCategory: "Mini Dungeons",
        isBuiltIn: true
    },
    {
        codeName: "HIGH_TECH_TERROR",
        dungeonName: "High Tech Terror",
        portalEmojiId: "767844930017034261",
        keyReactions: [
            {
                mapKey: "HIGH_TECH_TERROR_KEY",
                maxEarlyLocation: 15
            }
        ],
        otherReactions: [],
        portalLink: {
            url: "https://i.imgur.com/93SyT24.gif",
            name: "High Tech Terror Portal"
        },
        bossLinks: [
            {
                url: "https://static.drips.pw/rotmg/wiki/Enemies/F.E.R.A.L..png",
                name: "F.E.R.A.L."
            }
        ],
        dungeonColors: [
            0x06bd5f,
            0x0db4ba
        ],
        dungeonCategory: "Mini Dungeons",
        isBuiltIn: true
    },
    {
        codeName: "BATTLE_FOR_THE_NEXUS",
        dungeonName: "Battle for the Nexus",
        portalEmojiId: "561248700588883979",
        keyReactions: [
            {
                mapKey: "BATTLE_FOR_THE_NEXUS_KEY",
                maxEarlyLocation: 15
            }
        ],
        otherReactions: [],
        portalLink: {
            url: "https://static.drips.pw/rotmg/wiki/Environment/Portals/Battle%20Nexus%20Portal.png",
            name: "Battle of the Nexus Portal"
        },
        bossLinks: [
            {
                url: "https://static.drips.pw/rotmg/wiki/Enemies/Lord%20Ruthven.png",
                name: "Lord Ruthven"
            },
            {
                url: "https://static.drips.pw/rotmg/wiki/Enemies/Murderous%20Megamoth.png",
                name: "Murderous Megamoth"
            },
            {
                url: "https://static.drips.pw/rotmg/wiki/Enemies/Archdemon%20Malphas%20Deux.png",
                name: "Archdemon Malphas"
            },
            {
                url: "https://static.drips.pw/rotmg/wiki/Enemies/Stheno%20the%20Snake%20Queen%20Deux.png",
                name: "Stheno the Snake Queen"
            },
            {
                url: "https://static.drips.pw/rotmg/wiki/Enemies/NM%20Green%20Dragon%20God.png",
                name: "Old LoD Green Dragon"
            },
            {
                url: "https://static.drips.pw/rotmg/wiki/Enemies/Oryx%20the%20Mad%20God%202.png",
                name: "Oryx the Mad God 2"
            }
        ],
        dungeonColors: [
            0xdfe30e,
        ],
        dungeonCategory: "Mini Dungeons",
        isBuiltIn: true
    },
    {
        codeName: "BELLADONNAS_GARDEN",
        dungeonName: "Belladonna's Garden",
        portalEmojiId: "561248700693741569",
        keyReactions: [
            {
                mapKey: "BELLADONNAS_GARDEN_KEY",
                maxEarlyLocation: 15
            }
        ],
        otherReactions: [],
        portalLink: {
            url: "https://i.imgur.com/VTXGPSy.png",
            name: "Belladonna's Garden"
        },
        bossLinks: [
            {
                url: "https://i.imgur.com/d7xzYLG.png",
                name: "Belladonna"
            }
        ],
        dungeonColors: [
            0xd42c56,
            0x08d41d
        ],
        dungeonCategory: "Mini Dungeons",
        isBuiltIn: true
    },
    {
        codeName: "ICE_TOMB",
        dungeonName: "Ice Tomb",
        portalEmojiId: "561248700270116869",
        keyReactions: [
            {
                mapKey: "ICE_TOMB_KEY",
                maxEarlyLocation: 15
            }
        ],
        otherReactions: [],
        portalLink: {
            url: "https://static.drips.pw/rotmg/wiki/Environment/Portals/Ice%20Tomb%20Portal.png",
            name: "Ice Tomb Portal"
        },
        bossLinks: [
            {
                url: "https://static.drips.pw/rotmg/wiki/Enemies/Ice%20Tomb%20Defender.png",
                name: "Frimar"
            },
            {
                url: "https://static.drips.pw/rotmg/wiki/Enemies/Ice%20Tomb%20Support.png",
                name: "Polaris"
            },
            {
                url: "https://static.drips.pw/rotmg/wiki/Enemies/Ice%20Tomb%20Attacker.png",
                name: "Glacius"
            }
        ],
        dungeonColors: [
            0x1ab8b5,
            0x23deda
        ],
        dungeonCategory: "Mini Dungeons",
        isBuiltIn: true
    },
    {
        codeName: "MAD_GOD_MAYHEM",
        dungeonName: "Mad God Mayhem",
        portalEmojiId: "561248700647604227",
        keyReactions: [
            {
                mapKey: "MAD_GOD_MAYHEM_KEY",
                maxEarlyLocation: 15
            }
        ],
        otherReactions: [],
        portalLink: {
            url: "https://i.imgur.com/jnHUonE.gif",
            name: "Mad God Mayhem Portal"
        },
        bossLinks: [
            {
                url: "https://static.drips.pw/rotmg/wiki/Enemies/DS%20Gulpord%20the%20Slime%20God.png",
                name: "Gulpord the Slime God"
            },
            {
                url: "https://i.imgur.com/kk4AcxG.png",
                name: "Permafrost Lord"
            },
            {
                url: "https://i.imgur.com/prGMIfR.png",
                name: "Biff the Buffed Bunny"
            },
            {
                url: "https://i.imgur.com/zodPEFO.png",
                name: "Nightmare Colony"
            },
            {
                url: "https://static.drips.pw/rotmg/wiki/Enemies/Puppet%20Master%20v2.png",
                name: "The Puppet Master"
            },
            {
                url: "https://i.imgur.com/Hn5Ugix.png",
                name: "The Beekeeper"
            },
            {
                url: "https://static.drips.pw/rotmg/wiki/Enemies/Pentaract%20Tower%20Ultra.png",
                name: "Decaract"
            }
        ],
        dungeonColors: [
            0x13a813,
            0x2a852a
        ],
        dungeonCategory: "Mini Dungeons",
        isBuiltIn: true
    },
    {
        codeName: "HIDDEN_INTERREGNUM",
        dungeonName: "Hidden Interregnum",
        portalEmojiId: "1016739853913829426",
        keyReactions: [
            {
                mapKey: "HIDDEN_INTERREGUM_KEY",
                maxEarlyLocation: 3
            }
        ],
        otherReactions: [],
        portalLink: {
            url: "https://i.imgur.com/vTtkvcA.png",
            name: "Hidden Interregnum Portal"
        },
        bossLinks: [
            {
                url: "https://i.imgur.com/dse9vAy.png",
                name: "Pirate Queen Ramm"
            },
            {
                url: "https://i.imgur.com/kTQHzyu.png",
                name: "Izel the Grand Shaman"
            },
            {
                url: "https://i.imgur.com/8tpVkAk.png",
                name: "Nefret the Pharaoh"
            },
            {
                url: "https://i.imgur.com/8D4cdlg.png",
                name: "Black Blade Ozuchi"
            },
            {
                url: "https://i.imgur.com/8WVZSV1.png",
                name: "The Wanderer"
            }
        ],
        dungeonColors: [
            0xBD6592,
            0x943B71,
            0xD99BB2
        ],
        dungeonCategory: "Mini Dungeons",
        isBuiltIn: true
    },
    {
        codeName: "MOONLIGHT VILLAGE",
        dungeonName: "Moonlight Village",
        portalEmojiId: "1089896886963556352",
        keyReactions: [
            {
                mapKey: "MV_KEY",
                maxEarlyLocation: 2
            }
        ],
        otherReactions: [
            {
                mapKey: "MSEAL",
                maxEarlyLocation: 2
            },
            {
                mapKey: "CURSE",
                maxEarlyLocation: 1
            },
            {
                mapKey: "ARMOR_BREAK",
                maxEarlyLocation: 1
            },
            {
                mapKey: "FUNGAL_TOME",
                maxEarlyLocation: 0
            },
            {
                mapKey: "WARRIOR",
                maxEarlyLocation: 0
            },
            {
                mapKey: "PALADIN",
                maxEarlyLocation: 0
            },
        ],
        portalLink: {
            url: "https://i.imgur.com/CHV8p21.png",
            name: "Moonlight Village Portal"
        },
        bossLinks: [
            {
                url: "https://i.imgur.com/yzWZCCK.png",
                name: "Drummer Kaguya"
            },
            {
                url: "https://i.imgur.com/ewZTQvE.png",
                name: "Dancer Miko"
            },
            {
                url: "https://i.imgur.com/eEbuDYs.png",
                name: "Sage Genji"
            },
            {
                url: "https://i.imgur.com/0CyBlB8.png",
                name: "Kitsune Umi"
            }
        ],
        dungeonColors: [
            0xF39D43,
            0xE00003,
            0x4B91EC,
            0xf19ab0
        ],
        dungeonCategory: "Exaltation Dungeons",
        isBuiltIn: true
    },
    {
        codeName: "STEAMWORKS",
        dungeonName: "Steamworks",
        portalEmojiId: "1051549087574544404",
        keyReactions: [
            {
                mapKey: "STEAMWORKS_KEY",
                maxEarlyLocation: 2
            }
        ],
        otherReactions: [
            {
                mapKey: "CURSE",
                maxEarlyLocation: 1
            },
            {
                mapKey: "MSEAL",
                maxEarlyLocation: 1
            },
            {
                mapKey: "ARMOR_BREAK",
                maxEarlyLocation: 1
            },
            {
                mapKey: "FUNGAL_TOME",
                maxEarlyLocation: 0
            },
            {
                mapKey: "WARRIOR",
                maxEarlyLocation: 0
            },
            {
                mapKey: "KNIGHT",
                maxEarlyLocation: 0
            },
            {
                mapKey: "PALADIN",
                maxEarlyLocation: 0
            },
            {
                mapKey: "TRICKSTER",
                maxEarlyLocation: 0
            },
            {
                mapKey: "MYSTIC",
                maxEarlyLocation: 0
            }
        ],
        portalLink: {
            url: "https://i.imgur.com/ItKUC5A.png",
            name: "Steamworks Portal"
        },
        bossLinks: [
            {
                url: "https://i.imgur.com/mK2gN3p.png",
                name: "Core Form"
            },
            {
                url: "https://i.imgur.com/Bvc5thY.png",
                name: "Enforcer Form"
            },
            {
                url: "https://i.imgur.com/a6SxEBx.png",
                name: "Dragon Form"
            }
        ],
        dungeonColors: [
            0xC0C0C0,
            0x808080,
            0xFF00FF
        ],
        dungeonCategory: "Exaltation Dungeons",
        isBuiltIn: true
    },
    {
        codeName: "SHATTERS",
        dungeonName: "Shatters",
        portalEmojiId: "561744041532719115",
        keyReactions: [
            {
                mapKey: "SHATTERS_KEY",
                maxEarlyLocation: 2
            }
        ],
        otherReactions: [
            {
                mapKey: "RUSHING_CLASS",
                maxEarlyLocation: 2
            },
            {
                mapKey: "MSEAL",
                maxEarlyLocation: 1
            },
            {
                mapKey: "ARMOR_BREAK",
                maxEarlyLocation: 1
            },
            {
                mapKey: "SLOW",
                maxEarlyLocation: 1
            },
            {
                mapKey: "CURSE",
                maxEarlyLocation: 1
<<<<<<< HEAD
            },
            {
                mapKey: "FUNGAL_TOME",
                maxEarlyLocation: 0
            },
            {
                mapKey: "WARRIOR",
                maxEarlyLocation: 0
            },
            {
                mapKey: "KNIGHT",
                maxEarlyLocation: 0
            },
            {
                mapKey: "PALADIN",
                maxEarlyLocation: 0
            },
            {
                mapKey: "TRICKSTER",
                maxEarlyLocation: 0
            },
            {
                mapKey: "MYSTIC",
                maxEarlyLocation: 0
=======
>>>>>>> 79125be4
            }
        ],
        portalLink: {
            url: "https://i.imgur.com/KtOxGpW.png",
            name: "Shatters Portal"
        },
        bossLinks: [
            {
                url: "https://i.imgur.com/vatlKfa.png",
                name: "The Bridge Sentinel"
            },
            {
                url: "https://i.imgur.com/bnKFZjt.png",
                name: "Twilight Archmage"
            },
            {
                url: "https://i.imgur.com/qL3BVpR.png",
                name: "The Forgotten King"
            }
        ],
        dungeonColors: [
            0x137d13,
            0x054205
        ],
        dungeonCategory: "Exaltation Dungeons",
        isBuiltIn: true
    },
    {
        codeName: "MACHINE",
        dungeonName: "Machine",
        portalEmojiId: "572596351204982784",
        keyReactions: [
            {
                mapKey: "MACHINE_KEY",
                maxEarlyLocation: 15
            }
        ],
        otherReactions: [],
        portalLink: {
            url: "https://i.imgur.com/0PyfYHr.png",
            name: "Machine Portal"
        },
        bossLinks: [
            {
                url: "https://i.imgur.com/DXIpAWm.png",
                name: "Null"
            }
        ],
        dungeonColors: [
            0x2ade2a,
            0x0ffc0f
        ],
        dungeonCategory: "Mini Dungeons",
        isBuiltIn: true
    },
    {
        codeName: "NEST",
        dungeonName: "Nest",
        portalEmojiId: "585617025909653524",
        keyReactions: [
            {
                mapKey: "NEST_KEY",
                maxEarlyLocation: 3
            }
        ],
        otherReactions: [
            {
                mapKey: "QUIVER_THUNDER",
                maxEarlyLocation: 1
            },
            {
                mapKey: "ARMOR_BREAK",
                maxEarlyLocation: 1
            },
            {
                mapKey: "FUNGAL_TOME",
                maxEarlyLocation: 0
            },
            {
                mapKey: "WARRIOR",
                maxEarlyLocation: 0
            },
            {
                mapKey: "KNIGHT",
                maxEarlyLocation: 0
            },
            {
                mapKey: "PALADIN",
                maxEarlyLocation: 0
            },
            {
                mapKey: "PRIEST",
                maxEarlyLocation: 0
            },
            {
                mapKey: "MYSTIC",
                maxEarlyLocation: 0
            },
            {
                mapKey: "SLOW",
                maxEarlyLocation: 0
            }
        ],
        portalLink: {
            url: "https://i.imgur.com/WQ95Y0j.png",
            name: "Nest Portal"
        },
        bossLinks: [
            {
                url: "https://i.imgur.com/hUWc3IV.png",
                name: "Killer Queen Bee"
            },
            {
                url: "https://i.imgur.com/Hn5Ugix.png",
                name: "The Beekeeper"
            }
        ],
        dungeonColors: [
            0xed9121,
            0x18c7db,
            0xe3e019,
            0xbd0d30
        ],
        dungeonCategory: "Exaltation Dungeons",
        isBuiltIn: true
    },
    {
        codeName: "CURSED_LIBRARY",
        dungeonName: "Cursed Library",
        portalEmojiId: "576610298262454316",
        keyReactions: [
            {
                mapKey: "CURSED_LIBRARY_KEY",
                maxEarlyLocation: 15
            }
        ],
        otherReactions: [],
        portalLink: {
            url: "https://cdn.discordapp.com/attachments/561245975767941120/576610932126515211/LibCursed.gif",
            name: "Cursed Library Portal"
        },
        bossLinks: [
            {
                url: "https://i.imgur.com/DfhWagx.png",
                name: "Avalon the Archivist"
            },
            {
                url: "https://i.imgur.com/62cghXt.png",
                name: "Corruption Phantom"
            }
        ],
        dungeonColors: [
            0x1b8094
        ],
        dungeonCategory: "Godland Dungeons",
        isBuiltIn: true
    },
    {
        codeName: "CULTIST_HIDEOUT",
        dungeonName: "Cultist Hideout",
        portalEmojiId: "585613559254482974",
        keyReactions: [
            {
                mapKey: "LOST_HALLS_KEY",
                maxEarlyLocation: 2
            }
        ],
        otherReactions: [
            {
                mapKey: "RUSHING_CLASS",
                maxEarlyLocation: 2
            },
            {
                mapKey: "MSEAL",
                maxEarlyLocation: 1
            },
            {
                mapKey: "CURSE",
                maxEarlyLocation: 1
            },
            {
                mapKey: "QUIVER_THUNDER",
                maxEarlyLocation: 1
            },
            {
                mapKey: "ARMOR_BREAK",
                maxEarlyLocation: 1
            },
            {
                mapKey: "FUNGAL_TOME",
                maxEarlyLocation: 0
            },
            {
                mapKey: "WARRIOR",
                maxEarlyLocation: 0
            },
            {
                mapKey: "KNIGHT",
                maxEarlyLocation: 0
            },
            {
                mapKey: "PALADIN",
                maxEarlyLocation: 0
            },
            {
                mapKey: "TRICKSTER",
                maxEarlyLocation: 0
            }
        ],
        portalLink: {
            url: "https://i.imgur.com/on1ykYB.png",
            name: "Cultist Hideout Portal"
        },
        bossLinks: [
            {
                url: "https://i.imgur.com/oY8zTM2.png",
                name: "Malus"
            },
            {
                url: "https://i.imgur.com/VpVMTbl.png",
                name: "Argus"
            },
            {
                url: "https://i.imgur.com/SYTQc3B.png",
                name: "Gaius"
            },
            {
                url: "https://i.imgur.com/bWCxTDu.png",
                name: "Basaran"
            },
            {
                url: "https://i.imgur.com/28HkqUS.png",
                name: "Dirge"
            },
            {
                url: "https://i.imgur.com/eaW9gou.png",
                name: "Molek"
            },
            {
                url: "https://i.imgur.com/f3SgbCI.png",
                name: "Balaam"
            }
        ],
        dungeonColors: [
            0xcf0c16,
            0x8110c7,
            0xd3d61c,
            0x18adb5,
            0xebf2f2
        ],
        dungeonCategory: "Exaltation Dungeons",
        isBuiltIn: true
    },
    {
        codeName: "FULL_SKIP_VOID",
        dungeonName: "Full-Skip Void",
        portalEmojiId: "612336193761443900",
        keyReactions: [
            {
                mapKey: "LOST_HALLS_KEY",
                maxEarlyLocation: 2
            },
            {
                mapKey: "VIAL_OF_PURE_DARKNESS",
                maxEarlyLocation: 3
            }
        ],
        otherReactions: [
            {
                mapKey: "CURSE",
                maxEarlyLocation: 1
            },
            {
                mapKey: "MSEAL",
                maxEarlyLocation: 1
            },
            {
                mapKey: "T2_ORB",
                maxEarlyLocation: 2
            },
            {
                mapKey: "BRAIN_PRISM",
                maxEarlyLocation: 2
            },
            {
                mapKey: "ARMOR_BREAK",
                maxEarlyLocation: 1
            },
            {
                mapKey: "FUNGAL_TOME",
                maxEarlyLocation: 0
            },
            {
                mapKey: "WARRIOR",
                maxEarlyLocation: 0
            },
            {
                mapKey: "KNIGHT",
                maxEarlyLocation: 0
            },
            {
                mapKey: "PALADIN",
                maxEarlyLocation: 0
            },
            {
                mapKey: "SAMURAI",
                maxEarlyLocation: 0
            },
            {
                mapKey: "BARD",
                maxEarlyLocation: 0
            },
            {
                mapKey: "PRIEST",
                maxEarlyLocation: 0
            },
            {
                mapKey: "TRICKSTER",
                maxEarlyLocation: 0
            }
        ],
        portalLink: {
            url: "https://i.imgur.com/uhDj0M5.png",
            name: "Lost Halls Portal"
        },
        bossLinks: [
            {
                url: "https://i.imgur.com/kbzthE4.png",
                name: "Void Entity"
            }
        ],
        dungeonColors: [
            0x0810ff
        ],
        dungeonCategory: "Exaltation Dungeons",
        isBuiltIn: true
    },
    {
        codeName: "THE_VOID",
        dungeonName: "Void",
        portalEmojiId: "612336193761443900",
        keyReactions: [
            {
                mapKey: "LOST_HALLS_KEY",
                maxEarlyLocation: 2
            },
            {
                mapKey: "VIAL_OF_PURE_DARKNESS",
                maxEarlyLocation: 3
            }
        ],
        otherReactions: [
            {
                mapKey: "CURSE",
                maxEarlyLocation: 1
            },
            {
                mapKey: "MSEAL",
                maxEarlyLocation: 1
            },
            {
                mapKey: "ARMOR_BREAK",
                maxEarlyLocation: 1
            },
            {
                mapKey: "FUNGAL_TOME",
                maxEarlyLocation: 0
            },
            {
                mapKey: "WARRIOR",
                maxEarlyLocation: 0
            },
            {
                mapKey: "KNIGHT",
                maxEarlyLocation: 0
            },
            {
                mapKey: "PALADIN",
                maxEarlyLocation: 0
            },
            {
                mapKey: "SAMURAI",
                maxEarlyLocation: 0
            },
            {
                mapKey: "BARD",
                maxEarlyLocation: 0
            },
            {
                mapKey: "PRIEST",
                maxEarlyLocation: 0
            },
            {
                mapKey: "TRICKSTER",
                maxEarlyLocation: 0
            }
        ],
        portalLink: {
            url: "https://i.imgur.com/uhDj0M5.png",
            name: "Lost Halls Portal"
        },
        bossLinks: [
            {
                url: "https://i.imgur.com/kbzthE4.png",
                name: "Void Entity"
            }
        ],
        dungeonColors: [
            0x0810ff
        ],
        dungeonCategory: "Exaltation Dungeons",
        isBuiltIn: true
    },
    {
        codeName: "LOST_HALLS",
        dungeonName: "Lost Halls",
        portalEmojiId: "1001196975200407623",
        keyReactions: [
            {
                mapKey: "CULT_KEY",
                maxEarlyLocation: 2
            },
            {
                mapKey: "VOID_KEY",
                maxEarlyLocation: 2
            },
            {
                mapKey: "VIAL_OF_PURE_DARKNESS",
                maxEarlyLocation: 2
            }
        ],
        otherReactions: [
            {
                mapKey: "CURSE",
                maxEarlyLocation: 1
            },
            {
                mapKey: "MSEAL",
                maxEarlyLocation: 1
            },
            {
                mapKey: "ARMOR_BREAK",
                maxEarlyLocation: 1
            },
            {
                mapKey: "FUNGAL_TOME",
                maxEarlyLocation: 0
            },
            {
                mapKey: "WARRIOR",
                maxEarlyLocation: 0
            },
            {
                mapKey: "KNIGHT",
                maxEarlyLocation: 0
            },
            {
                mapKey: "PALADIN",
                maxEarlyLocation: 0
            },
            {
                mapKey: "SAMURAI",
                maxEarlyLocation: 0
            },
            {
                mapKey: "BARD",
                maxEarlyLocation: 0
            },
            {
                mapKey: "PRIEST",
                maxEarlyLocation: 0
            },
            {
                mapKey: "TRICKSTER",
                maxEarlyLocation: 0
            }
        ],
        portalLink: {
            url: "https://i.imgur.com/uhDj0M5.png",
            name: "Lost Halls Portal"
        },
        bossLinks: [
            {
                url: "https://i.imgur.com/uhDj0M5.png",
                name: "Lost Halls Portal"
            }
        ],
        dungeonColors: [
            0xCCCCCC
        ],
        dungeonCategory: "Exaltation Dungeons",
        isBuiltIn: true
    },
    {
        codeName: "FUNGAL_CAVERN",
        dungeonName: "Fungal Cavern",
        portalEmojiId: "609078085945655296",
        keyReactions: [
            {
                mapKey: "FUNGAL_CAVERN_KEY",
                maxEarlyLocation: 2
            }
        ],
        otherReactions: [
            {
                mapKey: "QUIVER_THUNDER",
                maxEarlyLocation: 1
            },
            {
                mapKey: "SLOW",
                maxEarlyLocation: 1
            },
            {
                mapKey: "CURSE",
                maxEarlyLocation: 1
            },
            {
                mapKey: "MSEAL",
                maxEarlyLocation: 1
            },
            {
                mapKey: "ARMOR_BREAK",
                maxEarlyLocation: 1
            },
            {
                mapKey: "FUNGAL_TOME",
                maxEarlyLocation: 0
            },
            {
                mapKey: "WARRIOR",
                maxEarlyLocation: 0
            },
            {
                mapKey: "KNIGHT",
                maxEarlyLocation: 0
            },
            {
                mapKey: "PALADIN",
                maxEarlyLocation: 0
            },
            {
                mapKey: "TRICKSTER",
                maxEarlyLocation: 0
            },
            {
                mapKey: "MYSTIC",
                maxEarlyLocation: 0
            },
        ],
        portalLink: {
            url: "https://i.imgur.com/CLzxdEM.png",
            name: "Fungal Caverns Portal"
        },
        bossLinks: [
            {
                url: "https://i.imgur.com/5fsTTjQ.png",
                name: "Mushroom Chieftain"
            },
            {
                url: "https://i.imgur.com/ipkXOvt.png",
                name: "Mushroom Keeper"
            },
            {
                url: "https://i.imgur.com/KNo6oqA.png",
                name: "Mushroom Guardian"
            },
            {
                url: "https://i.imgur.com/0aRxp9Q.png",
                name: "Mushroom Sorcerer"
            },
            {
                url: "https://i.imgur.com/CdoztOb.png",
                name: "Mushroom Berserker"
            },
            {
                url: "https://i.imgur.com/qc1soWS.png",
                name: "Mushroom Shaman"
            },
            {
                url: "https://i.imgur.com/kC1mFqy.png",
                name: "Crystal Worm Mother"
            }
        ],
        dungeonColors: [
            0xd9360d,
            0x15a8b0,
            0x24a353,
            0xc71c91
        ],
        dungeonCategory: "Exaltation Dungeons",
        isBuiltIn: true
    },
    {
        codeName: "MISCELLANEOUS_DUNGEON",
        dungeonName: "Miscellaneous Dungeon",
        portalEmojiId: "574080648000569353",
        keyReactions: [
            {
                mapKey: "MISCELLANEOUS_DUNGEON_KEY",
                maxEarlyLocation: 15
            }
        ],
        otherReactions: [],
        portalLink: {
            url: "https://static.drips.pw/rotmg/wiki/Environment/Portals/Pirate%20Cave%20Portal.png",
            name: "Pirate Cave Portal"
        },
        bossLinks: [
            {
                url: "https://static.drips.pw/rotmg/wiki/Enemies/Dreadstump%20the%20Pirate%20King.png",
                name: "Dreadstump the Pirate King"
            }
        ],
        dungeonColors: [
            0x1dbfaa
        ],
        dungeonCategory: "Basic Dungeons",
        isBuiltIn: true
    },
    {
        codeName: "ORYX_3",
        dungeonName: "Oryx 3",
        portalEmojiId: "711426860051071067",
        keyReactions: [
            {
                mapKey: "WC_INC",
                maxEarlyLocation: 2
            },
            {
                mapKey: "SHIELD_RUNE",
                maxEarlyLocation: 2
            },
            {
                mapKey: "SWORD_RUNE",
                maxEarlyLocation: 2
            },
            {
                mapKey: "HELM_RUNE",
                maxEarlyLocation: 2
            }
        ],
        otherReactions: [
            {
                mapKey: "TRICKSTER",
                maxEarlyLocation: 2
            },
            {
                mapKey: "MSEAL",
                maxEarlyLocation: 1
            },
            {
                mapKey: "ARMOR_BREAK",
                maxEarlyLocation: 2
            },
            {
                mapKey: "CURSE",
                maxEarlyLocation: 1
            },
            {
                mapKey: "DPS_WIZARD",
                maxEarlyLocation: 10
            },
            {
                mapKey: "FUNGAL_TOME",
                maxEarlyLocation: 0
            },
            {
                mapKey: "WARRIOR",
                maxEarlyLocation: 0
            },
            {
                mapKey: "KNIGHT",
                maxEarlyLocation: 0
            },
            {
                mapKey: "PALADIN",
                maxEarlyLocation: 0
            },
            {
                mapKey: "PRIEST",
                maxEarlyLocation: 0
            },
            {
                mapKey: "BARD",
                maxEarlyLocation: 0
            },
            {
                mapKey: "MYSTIC",
                maxEarlyLocation: 0
            },
            {
                mapKey: "SLOW",
                maxEarlyLocation: 0
            }
        ],
        portalLink: {
            url: "https://i.imgur.com/JGnMCv2.gif",
            name: "Oryx's Sanctuary Portal"
        },
        bossLinks: [
            {
                url: "https://i.imgur.com/3Biywi7.png",
                name: "Oryx the Mad God 3"
            },
            {
                url: "https://i.imgur.com/DSVqdZo.png",
                name: "Oryx the Mad God 3 (Exalted)"
            }
        ],
        dungeonColors: [
            0xb5471b,
            0x000000
        ],
        dungeonCategory: "Exaltation Dungeons",
        isBuiltIn: true,
        locationToProgress: true
    }
];<|MERGE_RESOLUTION|>--- conflicted
+++ resolved
@@ -1336,33 +1336,6 @@
             {
                 mapKey: "CURSE",
                 maxEarlyLocation: 1
-<<<<<<< HEAD
-            },
-            {
-                mapKey: "FUNGAL_TOME",
-                maxEarlyLocation: 0
-            },
-            {
-                mapKey: "WARRIOR",
-                maxEarlyLocation: 0
-            },
-            {
-                mapKey: "KNIGHT",
-                maxEarlyLocation: 0
-            },
-            {
-                mapKey: "PALADIN",
-                maxEarlyLocation: 0
-            },
-            {
-                mapKey: "TRICKSTER",
-                maxEarlyLocation: 0
-            },
-            {
-                mapKey: "MYSTIC",
-                maxEarlyLocation: 0
-=======
->>>>>>> 79125be4
             }
         ],
         portalLink: {
