// Suppress unused methods for this file.
// noinspection JSUnusedGlobalSymbols,AssignmentToFunctionParameterJS
import { Logger } from "../utilities/Logger";
import { AdvancedCollector } from "../utilities/collectors/AdvancedCollector";
import {
    Collection,
    EmojiIdentifierResolvable,
    Guild,
    GuildMember,
    Interaction,
    InteractionCollector,
    Message,
    MessageActionRow,
    MessageAttachment,
    MessageButton,
    MessageComponentInteraction,
    MessageEmbed,
    MessageOptions,
    MessageSelectMenu,
    OverwriteResolvable,
    Role,
    Snowflake,
    TextChannel,
    User,
    VoiceChannel,
    VoiceState,
} from "discord.js";
import { StringBuilder } from "../utilities/StringBuilder";
import { ArrayUtilities } from "../utilities/ArrayUtilities";
import { MAPPED_AFK_CHECK_REACTIONS } from "../constants/dungeons/MappedAfkCheckReactions";
import { MessageUtilities } from "../utilities/MessageUtilities";
import { DUNGEON_DATA } from "../constants/dungeons/DungeonData";
import { GuildFgrUtilities } from "../utilities/fetch-get-request/GuildFgrUtilities";
import { MongoManager } from "../managers/MongoManager";
import { GlobalFgrUtilities } from "../utilities/fetch-get-request/GlobalFgrUtilities";
import { GeneralConstants } from "../constants/GeneralConstants";
import { RealmSharperWrapper } from "../private-api/RealmSharperWrapper";
import { Bot } from "../Bot";
import { EmojiConstants } from "../constants/EmojiConstants";
import { MiscUtilities } from "../utilities/MiscUtilities";
import { UserManager } from "../managers/UserManager";
import {
    ICustomDungeonInfo,
    IDungeonInfo,
    IDungeonModifier,
    IGuildInfo,
    IRaidInfo,
    IRaidOptions,
    ISectionInfo,
} from "../definitions";
import { TimeUtilities } from "../utilities/TimeUtilities";
import { LoggerManager } from "../managers/LoggerManager";
import { QuotaManager } from "../managers/QuotaManager";
import { DEFAULT_MODIFIERS, DUNGEON_MODIFIERS } from "../constants/dungeons/DungeonModifiers";
import {
    confirmReaction,
    controlPanelCollectorFilter,
    delay,
    getItemDisplay,
    getReactions,
    ReactionInfoMore,
    sendTemporaryAlert,
} from "./Common";
import { ButtonConstants } from "../constants/ButtonConstants";
import { PermsConstants } from "../constants/PermsConstants";
import { StringUtil } from "../utilities/StringUtilities";
import { DjsToProjUtilities } from "../utilities/DJsToProjUtilities";
import getFormattedTime = TimeUtilities.getFormattedTime;
import RunResult = LoggerManager.RunResult;

const FOOTER_INFO_MSG: string =
    "If you don't want to log this run, press the \"Cancel Logging\" button. Note that" +
    " all runs should be logged for accuracy. This collector will automatically expire after 5 minutes of no" +
    " interaction.";

const LOGGER: Logger = new Logger(__filename, false);

/**
 * This class represents a raid.
 */
export class RaidInstance {
    /**
     * A collection of active AFK checks and raids. The key is the AFK check message ID and the value is the raid
     * manager object.
     *
     * @type {Collection<string, RaidInstance>}
     */
    public static ActiveRaids: Collection<string, RaidInstance> = new Collection<string, RaidInstance>();

    private static readonly START_AFK_CHECK_ID: string = "start_afk";
    private static readonly START_RAID_ID: string = "start_raid";
    private static readonly ABORT_AFK_ID: string = "abort_afk";
    private static readonly SET_LOCATION_ID: string = "set_location";
    private static readonly END_RAID_ID: string = "end_raid";
    private static readonly LOCK_VC_ID: string = "lock_vc";
    private static readonly UNLOCK_VC_ID: string = "unlock_vc";
    private static readonly PARSE_VC_ID: string = "parse_vc";
    private static readonly RESTART_RAID: string = "restart_raid";

    // 1 hour in milliseconds
    private static readonly DEFAULT_RAID_DURATION: number = 60 * 60 * 1000;
    // default to white
    private static readonly DEFAULT_EMBED_COLOR: number = 16777215;

    private static readonly CP_PRE_AFK_BUTTONS: MessageActionRow[] = AdvancedCollector.getActionRowsFromComponents([
        new MessageButton()
            .setLabel("Start AFK Check")
            .setEmoji(EmojiConstants.LONG_RIGHT_TRIANGLE_EMOJI)
            .setCustomId(RaidInstance.START_AFK_CHECK_ID)
            .setStyle("PRIMARY"),
        new MessageButton()
            .setLabel("Abort AFK Check")
            .setEmoji(EmojiConstants.WASTEBIN_EMOJI)
            .setCustomId(RaidInstance.ABORT_AFK_ID)
            .setStyle("DANGER"),
        new MessageButton()
            .setLabel("Set Location")
            .setEmoji(EmojiConstants.MAP_EMOJI)
            .setCustomId(RaidInstance.SET_LOCATION_ID)
            .setStyle("PRIMARY"),
    ]);

    private static readonly CP_AFK_BUTTONS: MessageActionRow[] = AdvancedCollector.getActionRowsFromComponents([
        new MessageButton()
            .setLabel("Start Raid")
            .setEmoji(EmojiConstants.LONG_RIGHT_TRIANGLE_EMOJI)
            .setCustomId(RaidInstance.START_RAID_ID)
            .setStyle("PRIMARY"),
        new MessageButton()
            .setLabel("Abort AFK Check")
            .setEmoji(EmojiConstants.WASTEBIN_EMOJI)
            .setCustomId(RaidInstance.ABORT_AFK_ID)
            .setStyle("DANGER"),
        new MessageButton()
            .setLabel("Set Location")
            .setEmoji(EmojiConstants.MAP_EMOJI)
            .setCustomId(RaidInstance.SET_LOCATION_ID)
            .setStyle("PRIMARY"),
    ]);

    private static readonly CP_RAID_BUTTONS: MessageActionRow[] = AdvancedCollector.getActionRowsFromComponents([
        new MessageButton()
            .setLabel("End Raid")
            .setEmoji(EmojiConstants.RED_SQUARE_EMOJI)
            .setCustomId(RaidInstance.END_RAID_ID)
            .setStyle("DANGER"),
        new MessageButton()
            .setLabel("Set Location")
            .setEmoji(EmojiConstants.MAP_EMOJI)
            .setCustomId(RaidInstance.SET_LOCATION_ID)
            .setStyle("PRIMARY"),
        new MessageButton()
            .setLabel("Lock Raid VC")
            .setEmoji(EmojiConstants.LOCK_EMOJI)
            .setCustomId(RaidInstance.LOCK_VC_ID)
            .setStyle("PRIMARY"),
        new MessageButton()
            .setLabel("Unlock Raid VC")
            .setEmoji(EmojiConstants.UNLOCK_EMOJI)
            .setCustomId(RaidInstance.UNLOCK_VC_ID)
            .setStyle("PRIMARY"),
        new MessageButton()
            .setLabel("Parse Raid VC")
            .setEmoji(EmojiConstants.PRINTER_EMOJI)
            .setCustomId(RaidInstance.PARSE_VC_ID)
            .setStyle("PRIMARY"),
        new MessageButton()
            .setLabel("Start New AFK Check")
            .setEmoji(EmojiConstants.REDIRECT_EMOJI)
            .setCustomId(RaidInstance.RESTART_RAID)
            .setStyle("PRIMARY"),
    ]);

    // The guild that this AFK check is in.
    private readonly _guild: Guild;
    // The dungeon.
    private readonly _dungeon: IDungeonInfo;
    // The AFK check channel.
    private readonly _afkCheckChannel: TextChannel;
    // The control panel channel.
    private readonly _controlPanelChannel: TextChannel;
    // The elite location channel.
    private _eliteLocChannel: TextChannel | null;
    // The section.
    private readonly _raidSection: ISectionInfo;
    // Number of people that can get early location through Nitro.
    private readonly _numNitroEarlyLoc: number;

    // Nonessential reactions. These are reactions that don't give any perks. More can be added at any point.
    private readonly _nonEssentialReactions: EmojiIdentifierResolvable[];

    // Buttons to display on the AFK check. These should only contain essential buttons.
    private readonly _afkCheckButtons: MessageButton[];
    // All essential options (options that give early location). Equivalent to _afkCheckButtons but as raw data
    // instead of buttons. The key is the mapping key.
    private readonly _allEssentialOptions: Collection<string, ReactionInfoMore>;
    // A collection that contains the IAfkCheckReaction.mapKey as the key and the members with the corresponding
    // item as the value.
    private readonly _pplWithEarlyLoc: Collection<string, { member: GuildMember; modifiers: string[] }[]>;
    // A collection that deals with *general* (Nitro, Patreon, etc.) early location. The key is the mapKey and the
    // value is an object containing the roles needed.
    private readonly _earlyLocToRole: Collection<string, Role[]>;

    // The guild doc.
    private _guildDoc: IGuildInfo;
    // The location.
    private _location: string;
    // Current raid status.
    private _raidStatus: RaidStatus;

    // The raid VC.
    private _raidVc: VoiceChannel | null;
    // The old VC perms.
    private _oldVcPerms: OverwriteResolvable[] | null;
    // The AFK check message.
    private _afkCheckMsg: Message | null;
    // The control panel message.
    private _controlPanelMsg: Message | null;

    // Whether intervals are running.
    private _intervalsAreRunning: boolean = false;

    // The collector waiting for interactions from users.
    private _afkCheckButtonCollector: InteractionCollector<MessageComponentInteraction> | null;
    // The collector waiting for interactions from staff.
    private _controlPanelReactionCollector: InteractionCollector<MessageComponentInteraction> | null;

    // The VC limit.
    private readonly _vcLimit: number;
    // The member that initiated this.
    private readonly _memberInit: GuildMember;
    // The leader's name (as a string).
    private readonly _leaderName: string;
    // The cost, in points, for early location.
    private readonly _earlyLocPointCost: number;

    // The members that are joining this raid.
    private _membersThatJoined: GuildMember[] = [];
    private _membersThatLeftChannel: GuildMember[] = [];
    private readonly _raidLogs: string[] = [];

    // Base feedback channel; for initial use only (this channel's parent is where other feedback channels should be
    // created)
    private readonly _feedbackBaseChannel: TextChannel | null;
    private readonly _raidStorageChan: TextChannel | null;

    // Channels created specifically for this raid; these will be deleted once the raid is over
    private _thisFeedbackChan: TextChannel | null;
    private _logChan: TextChannel | null;

    // Whether this has already been added to the database
    private _addedToDb: boolean = false;

    // Anyone that is a priority react that may need to be dragged in.
    private _peopleToAddToVc: Set<string> = new Set();

    // Anyone that is currently confirming their reaction with the bot.
    // This is so we don't have double reactions
    private _pplConfirmingReaction: Set<string> = new Set();

    // All modifiers that we should be referring to.
    private readonly _modifiersToUse: readonly IDungeonModifier[];

    // The afk embed color.
    private _embedColor: number;

    // The raid instance start time and expiration time
    private _startTime: number;
    private _expTime: number;

    // Instance information for logging
    private readonly _instanceInfo: string;

    // Time between panel updates in ms
    private readonly _intervalDelay: number = 5000;

    // Temporary alert duration, 10 min
    private readonly _tempAlertDelay: number = 10 * 60 * 1000;
    // Whether this raid instance is valid.
    private _isValid: boolean;

    /**
     * Creates a new `RaidInstance` object.
     * @param {GuildMember} memberInit The member that initiated this raid.
     * @param {IGuildInfo} guildDoc The guild document.
     * @param {ISectionInfo} section The section where this raid is occurring. Note that the verified role must exist.
     * @param {IDungeonInfo | ICustomDungeonInfo} dungeon The dungeon that is being raided.
     * @param {IRaidOptions} [raidOptions] The raid options, if any.
     */
    private constructor(
        memberInit: GuildMember,
        guildDoc: IGuildInfo,
        section: ISectionInfo,
        dungeon: IDungeonInfo | ICustomDungeonInfo,
        raidOptions?: IRaidOptions
    ) {
        this._memberInit = memberInit;
        this._guild = memberInit.guild;
        this._dungeon = dungeon;
        this._location = raidOptions?.location ?? "";
        this._raidStatus = RaidStatus.NOTHING;

        if (raidOptions?.existingVc) {
            this._raidVc = raidOptions.existingVc.vc;
            this._oldVcPerms = raidOptions.existingVc.oldPerms;
        } else {
            this._raidVc = null;
            this._oldVcPerms = null;
        }

        this._isValid = true;
        this._afkCheckMsg = null;
        this._controlPanelMsg = null;
        this._guildDoc = guildDoc;
        this._raidSection = section;
        this._membersThatJoined = [];
        this._modifiersToUse = DEFAULT_MODIFIERS;
        this._embedColor = RaidInstance.DEFAULT_EMBED_COLOR;
        this._startTime = Date.now();
        //this._expTime = this._startTime + 1000*20; //Testing
        this._expTime =
            this._startTime +
            (section.otherMajorConfig.afkCheckProperties.afkCheckTimeout ?? RaidInstance.DEFAULT_RAID_DURATION);
        LOGGER.debug(
            "Timeout duration in milliseconds: " + section.otherMajorConfig.afkCheckProperties.afkCheckTimeout ??
                RaidInstance.DEFAULT_RAID_DURATION
        );

        this._logChan = null;
        this._thisFeedbackChan = null;

        this._afkCheckButtonCollector = null;
        this._controlPanelReactionCollector = null;

        const brokenUpName = UserManager.getAllNames(memberInit.displayName);
        this._leaderName = brokenUpName.length > 0 ? brokenUpName[0] : memberInit.displayName;

        this._afkCheckChannel = GuildFgrUtilities.getCachedChannel<TextChannel>(
            memberInit.guild,
            section.channels.raids.afkCheckChannelId
        )!;

        this._controlPanelChannel = GuildFgrUtilities.getCachedChannel<TextChannel>(
            memberInit.guild,
            section.channels.raids.controlPanelChannelId
        )!;

        this._eliteLocChannel = GuildFgrUtilities.getCachedChannel<TextChannel>(
            memberInit.guild,
            section.channels.eliteLocChannelId
        )!;

        this._feedbackBaseChannel = GuildFgrUtilities.getCachedChannel<TextChannel>(
            memberInit.guild,
            guildDoc.channels.raids.leaderFeedbackChannelId
        );

        this._raidStorageChan = GuildFgrUtilities.getCachedChannel<TextChannel>(
            memberInit.guild,
            guildDoc.channels.raids.raidHistChannelId
        );
        this._instanceInfo = `[${this._leaderName}, ${this._dungeon.dungeonName}]`;
        LOGGER.info(`${this._instanceInfo} Raid constructed`);
        LOGGER.debug(
            `${this._instanceInfo} Raid start time: ${TimeUtilities.getDateTime(
                this._startTime,
                "America/Los_Angeles"
            )}`
        );
        LOGGER.debug(
            `${this._instanceInfo} Raid expiration time: ${TimeUtilities.getDateTime(
                this._expTime,
                "America/Los_Angeles"
            )}`
        );

        // Which essential reacts are we going to use.
        const reactions = getReactions(dungeon, guildDoc);

        // This defines the number of people that gets early location via NITRO only.
        let numEarlyLoc: number = -2;
        // And this is the raid VC limit
        let vcLimit: number = -2;
        // And this is the point cost.
        let costForEarlyLoc: number = 0;
        // Process dungeon based on whether it is custom or not.
        if (dungeon.isBuiltIn) {
            const dgnOverride = guildDoc.properties.dungeonOverride.find((x) => x.codeName === dungeon.codeName);

            if (dgnOverride && dgnOverride.vcLimit !== -1) vcLimit = dgnOverride.vcLimit;

            if (dgnOverride && dgnOverride.nitroEarlyLocationLimit !== -1)
                numEarlyLoc = dgnOverride.nitroEarlyLocationLimit;
            else if (section.otherMajorConfig.afkCheckProperties.nitroEarlyLocationLimit !== -1)
                numEarlyLoc = section.otherMajorConfig.afkCheckProperties.nitroEarlyLocationLimit;

            if (dgnOverride && dgnOverride.pointCost) costForEarlyLoc = dgnOverride.pointCost;

            if (dgnOverride?.allowedModifiers) {
                this._modifiersToUse = dgnOverride.allowedModifiers
                    .map((x) => {
                        return DUNGEON_MODIFIERS.find((modifier) => modifier.modifierId === x);
                    })
                    .filter((x) => x) as IDungeonModifier[];
            }
        } else {
            // If this is not a base or derived dungeon (i.e. it's a custom dungeon), then it must specify the nitro
            // limit.
            numEarlyLoc = (dungeon as ICustomDungeonInfo).nitroEarlyLocationLimit;
            costForEarlyLoc = (dungeon as ICustomDungeonInfo).pointCost;
            if ((dungeon as ICustomDungeonInfo).allowedModifiers) {
                this._modifiersToUse = (dungeon as ICustomDungeonInfo).allowedModifiers
                    .map((x) => {
                        return DUNGEON_MODIFIERS.find((modifier) => modifier.modifierId === x);
                    })
                    .filter((x) => x) as IDungeonModifier[];
            }
        }

        this._earlyLocPointCost = costForEarlyLoc;

        if (vcLimit === -2) {
            if (section.otherMajorConfig.afkCheckProperties.vcLimit !== -1)
                vcLimit = section.otherMajorConfig.afkCheckProperties.vcLimit;
            else vcLimit = 60;
        }

        if (numEarlyLoc === -2) {
            numEarlyLoc = Math.max(Math.floor(vcLimit * 0.1), 1);
        }

        this._vcLimit = vcLimit;
        this._numNitroEarlyLoc = numEarlyLoc;

        if (numEarlyLoc !== 0 && this._guild.roles.premiumSubscriberRole) {
            reactions.set("NITRO", {
                ...MAPPED_AFK_CHECK_REACTIONS.NITRO,
                earlyLocAmt: numEarlyLoc,
                isCustomReaction: false,
            });
        }

        if (this._earlyLocPointCost > 0 && section.otherMajorConfig.afkCheckProperties.pointUserLimit > 0) {
            reactions.set("EARLY_LOC_POINTS", {
                earlyLocAmt: section.otherMajorConfig.afkCheckProperties.pointUserLimit,
                isCustomReaction: false,
                emojiInfo: {
                    identifier: EmojiConstants.TICKET_EMOJI,
                    isCustom: false,
                },
                name: "Points",
                type: "EARLY_LOCATION",
                isExaltKey: false,
                builtInEmoji: EmojiConstants.TICKET_EMOJI,
            });
        }

        this._numNitroEarlyLoc = numEarlyLoc;

        // Go through all early location reactions and associate each reaction to a set of roles
        // If no roles can be associated, remove the reaction from the collection.
        this._earlyLocToRole = new Collection();
        Array.from(reactions.filter((x) => x.type === "EARLY_LOCATION").entries()).forEach((x) => {
            const [mapKey, info] = x;
            if (mapKey === "NITRO" && this._guild.roles.premiumSubscriberRole) {
                this._earlyLocToRole.set(mapKey, [this._guild.roles.premiumSubscriberRole]);
                return;
            }

            if (mapKey === "EARLY_LOC_POINTS") {
                return;
            }

            const rolesForEarlyLoc =
                this._guildDoc.properties.genEarlyLocReactions.find((kv) => kv.mappingKey === mapKey)?.roleId ?? "";
            const resolvedRole = GuildFgrUtilities.getCachedRole(this._guild, rolesForEarlyLoc);

            if (!resolvedRole || info.earlyLocAmt === 0) {
                reactions.delete(mapKey);
                return;
            }

            this._earlyLocToRole.set(mapKey, [resolvedRole]);
        });

        // Populate the collections
        this._allEssentialOptions = new Collection<string, ReactionInfoMore>();
        this._pplWithEarlyLoc = new Collection<string, { member: GuildMember; modifiers: string[] }[]>();
        this._nonEssentialReactions = [];
        this._afkCheckButtons = [];

        for (const [key, reactionInfo] of reactions) {
            // Non-essential reaction.
            if (reactionInfo.earlyLocAmt <= 0) {
                // No emoji = we can't do anything, so skip this one.
                if (
                    reactionInfo.emojiInfo.isCustom &&
                    !GlobalFgrUtilities.hasCachedEmoji(reactionInfo.emojiInfo.identifier)
                )
                    continue;

                // If this is early loc, then there's no point in putting it as an unessential react.
                if (reactionInfo.type === "EARLY_LOCATION") continue;

                this._nonEssentialReactions.push(
                    reactionInfo.emojiInfo.isCustom
                        ? GlobalFgrUtilities.getCachedEmoji(reactionInfo.emojiInfo.identifier)!
                        : reactionInfo.emojiInfo.identifier
                );

                continue;
            }

            // Otherwise, we're dealing with essential reactions.
            this._pplWithEarlyLoc.set(key, []);
            this._allEssentialOptions.set(key, reactionInfo);

            // Create the button which will be put on AFK check.
            const button = new MessageButton().setLabel(reactionInfo.name).setStyle("PRIMARY").setCustomId(key);

            const emoji = reactionInfo.emojiInfo.isCustom
                ? GlobalFgrUtilities.getCachedEmoji(reactionInfo.emojiInfo.identifier)
                : reactionInfo.emojiInfo.identifier;
            if (emoji) button.setEmoji(emoji);

            this._afkCheckButtons.push(button);
        }
    }

    /**
     * Gets the raid voice channel, if any.
     * @returns {VoiceChannel | null} The raid voice channel.
     */
    public get raidVc(): VoiceChannel | null {
        return this._raidVc;
    }

    public get afkCheckMsg(): Message | null {
        return this._afkCheckMsg;
    }

    public get controlPanelMsg(): Message | null {
        return this._controlPanelMsg;
    }

    /**
     * Gets an array of members that was in VC at the time the raid started.
     * @returns {GuildMember[]} The array of members.
     */
    public get membersThatJoinedVc(): GuildMember[] {
        return this._membersThatJoined;
    }

    /**
     * Creates a new `RaidInstance` object. Use this method to create a new instance instead of the constructor.
     * @param {GuildMember} memberInit The member that initiated this raid.
     * @param {IGuildInfo} guildDoc The guild document.
     * @param {ISectionInfo} section The section where this raid is occurring. Note that the verified role must exist.
     * @param {IDungeonInfo} dungeon The dungeon that is being raided.
     * @param {IRaidOptions} [raidOptions] The raid options, if any.
     * @returns {RaidInstance | null} The `RaidInstance` object, or `null` if the AFK check channel or control panel
     * channel or the verified role is invalid or both channels don't have a category.
     */
    public static new(
        memberInit: GuildMember,
        guildDoc: IGuildInfo,
        section: ISectionInfo,
        dungeon: IDungeonInfo,
        raidOptions?: IRaidOptions
    ): RaidInstance | null {
        // Could put these all in one if-statement but too long.
        if (!memberInit.guild) return null;
        if (!GuildFgrUtilities.hasCachedRole(memberInit.guild, section.roles.verifiedRoleId)) return null;
        if (!GuildFgrUtilities.hasCachedChannel(memberInit.guild, section.channels.raids.afkCheckChannelId))
            return null;
        if (!GuildFgrUtilities.hasCachedChannel(memberInit.guild, section.channels.raids.controlPanelChannelId))
            return null;

        const afkChannel = GuildFgrUtilities.getCachedChannel(
            memberInit.guild,
            section.channels.raids.afkCheckChannelId
        )!;
        const controlPanel = GuildFgrUtilities.getCachedChannel(
            memberInit.guild,
            section.channels.raids.controlPanelChannelId
        )!;

        if (!afkChannel.parentId || !controlPanel.parentId || afkChannel.parentId !== controlPanel.parentId)
            return null;

        return new RaidInstance(memberInit, guildDoc, section, dungeon, raidOptions);
    }

    /**
     * Creates a new instance of `RaidInstance`. This method should be called when there is an active raid but no
     * corresponding `RaidInstance` object (e.g. when the bot restarted).
     * @param {IGuildInfo} guildDoc The guild document.
     * @param {IRaidInfo} raidInfo The raid information.
     * @returns {Promise<RaidInstance | null>} The `RaidInstance` instance. `null` if an error occurred.
     */
    public static async createNewLivingInstance(
        guildDoc: IGuildInfo,
        raidInfo: IRaidInfo
    ): Promise<RaidInstance | null> {
        LOGGER.info("Creating new raid instance from active raid");

        const guild = await GlobalFgrUtilities.fetchGuild(guildDoc.guildId);
        if (!guild) return null;

        const memberInit = await GuildFgrUtilities.fetchGuildMember(guild, raidInfo.memberInit);
        if (!memberInit) return null;

        const section =
            raidInfo.sectionIdentifier === "MAIN"
                ? MongoManager.getMainSection(guildDoc)
                : guildDoc.guildSections.find((x) => x.uniqueIdentifier === raidInfo.sectionIdentifier);
        if (!section) return null;

        // Get base dungeons + custom dungeons
        const dungeon = DUNGEON_DATA.concat(guildDoc.properties.customDungeons).find(
            (x) => x.codeName === raidInfo.dungeonCodeName
        );
        if (!dungeon) return null;

        // Get various channels needed for this to work
        const raidVc = GuildFgrUtilities.getCachedChannel<VoiceChannel>(guild, raidInfo.vcId);
        const afkCheckChannel = GuildFgrUtilities.getCachedChannel<TextChannel>(
            guild,
            raidInfo.raidChannels.afkCheckChannelId
        );
        const controlPanelChannel = GuildFgrUtilities.getCachedChannel<TextChannel>(
            guild,
            raidInfo.raidChannels.controlPanelChannelId
        );

        if (
            !afkCheckChannel ||
            !controlPanelChannel ||
            !afkCheckChannel.isText() ||
            !controlPanelChannel.isText() ||
            !raidVc
        )
            return null;

        const controlPanelMsg = await GuildFgrUtilities.fetchMessage(
            controlPanelChannel as TextChannel,
            raidInfo.controlPanelMessageId
        );
        const afkCheckMsg = await GuildFgrUtilities.fetchMessage(
            afkCheckChannel as TextChannel,
            raidInfo.afkCheckMessageId
        );
        if (!afkCheckMsg || !controlPanelMsg) return null;

        // Create the raid manager instance.
        const rm = new RaidInstance(memberInit, guildDoc, section, dungeon, {
            location: raidInfo.location,
        });
        LOGGER.info(`${rm._instanceInfo} RaidInstance created`);

        rm._raidVc = raidVc;
        if (raidInfo.oldVcPerms) {
            rm._oldVcPerms = raidInfo.oldVcPerms.map((x) => {
                return {
                    allow: BigInt(x.allow),
                    deny: BigInt(x.deny),
                    id: x.id,
                    type: x.type,
                };
            });
        } else {
            rm._oldVcPerms = null;
        }

        rm._afkCheckMsg = afkCheckMsg;
        rm._controlPanelMsg = controlPanelMsg;
        rm._raidStatus = raidInfo.status;
        rm._addedToDb = true;

        // If the raid has expired, abort the raid and return
        rm._startTime = raidInfo.startTime;
        rm._expTime = raidInfo.expirationTime;
        if (Date.now() > rm._expTime) {
            LOGGER.info(`${rm._instanceInfo} RaidInstance expired, cleaning.`);
            rm.cleanUpRaid(false).then();
            return null;
        }

        rm._thisFeedbackChan = GuildFgrUtilities.getCachedChannel<TextChannel>(
            guild,
            raidInfo.otherChannels.feedbackChannelId
        );
        rm._logChan = GuildFgrUtilities.getCachedChannel<TextChannel>(guild, raidInfo.otherChannels.logChannelId);
        rm._membersThatJoined = raidInfo.membersThatJoined
            .map((x) => GuildFgrUtilities.getCachedMember(guild, x))
            .filter((x) => x !== null) as GuildMember[];

        // Add early location entries.
        for await (const entry of raidInfo.earlyLocationReactions) {
            const member = await GuildFgrUtilities.fetchGuildMember(guild, entry.userId);
            if (!member) continue;
            await rm.addEarlyLocationReaction(member, entry.reactCodeName, entry.modifiers, false);
            rm._peopleToAddToVc.add(member.id);
        }

        rm._afkCheckButtons.forEach((btn) => {
            if (!rm.stillNeedEssentialReact(btn.customId!)) {
                btn.setDisabled(true);
            }
        });

        if (rm._raidStatus === RaidStatus.PRE_AFK_CHECK || rm._raidStatus === RaidStatus.AFK_CHECK) {
            rm.startControlPanelCollector();
            rm.startIntervals();
            rm.startAfkCheckCollector();
        } else if (rm._raidStatus === RaidStatus.IN_RUN) {
            rm.startControlPanelCollector();
            rm.startIntervals();
        }

        RaidInstance.ActiveRaids.set(rm._afkCheckMsg.id, rm);
        return rm;
    }

    /**
     * Interprets the parse result, returning an embed with the relevant information.
     * @param {IParseResponse} parseSummary The parse summary.
     * @param {User} initiatedBy The user that initiated this.
     * @param {VoiceChannel} vc The voice channel.
     * @returns {Promise<MessageEmbed>} The embed.
     */
    public static async interpretParseRes(
        parseSummary: IParseResponse,
        initiatedBy: User,
        vc: VoiceChannel
    ): Promise<MessageEmbed> {
        const inVcNotInRaidFields = parseSummary.isValid ? parseSummary.inVcButNotInRaid : [];
        const inRaidNotInVcFields = parseSummary.isValid ? parseSummary.inRaidButNotInVC : [];

        const embed = MessageUtilities.generateBlankEmbed(initiatedBy, "RANDOM")
            .setTitle(`Parse Results for: **${vc?.name ?? "N/A"}**`)
            .setFooter({ text: "Completed Time:" })
            .setTimestamp();

        if (parseSummary.isValid) {
            embed.setDescription(
                new StringBuilder("Parse Successful.")
                    .appendLine()
                    .append(`- \`${parseSummary.inRaidButNotInVC.length}\` player(s) in /who screenshot, not in VC.`)
                    .appendLine()
                    .append(`- \`${parseSummary.inVcButNotInRaid.length}\` player(s) in VC, not in /who screenshot.`)
                    .appendLine(2)
                    .append(`__${parseSummary.whoRes.length} Names Parsed__`)
                    .appendLine()
                    .append(StringUtil.codifyString(parseSummary.whoRes.join(", ")))
                    .toString()
            );
        } else {
            embed.setDescription("An error occurred when trying to parse this screenshot. Please try again later.");
        }

        for (const field of ArrayUtilities.breakArrayIntoSubsets(inRaidNotInVcFields, 70)) {
            embed.addField("In /who, Not In Raid VC.", field.join(", "));
        }

        for (const field of ArrayUtilities.breakArrayIntoSubsets(inVcNotInRaidFields, 70)) {
            embed.addField("In Raid VC, Not In /who.", field.join(", "));
        }

        return embed;
    }

    /**
     * Parses a screenshot.
     * @param {string} url The url to the screenshot.
     * @param {VoiceChannel | null} vc The voice channel to check against.
     * @return {Promise<IParseResponse>} An object containing the parse results.
     */
    public static async parseScreenshot(url: string, vc: VoiceChannel | null): Promise<IParseResponse | null> {
        const toReturn: IParseResponse = { inRaidButNotInVC: [], inVcButNotInRaid: [], isValid: false, whoRes: [] };
        // No raid VC = no parse.
        if (!vc) return toReturn;
        // Make sure the image exists.
        try {
            // Make a request to see if this URL points to the right place.
            const result = await Bot.AxiosClient.head(url);
            if (result.status > 300) return toReturn;
        } catch (e) {
            return toReturn;
        }

        // Make the request.
        const data = await GlobalFgrUtilities.tryExecuteAsync(async () => {
            const res = await RealmSharperWrapper.parseWhoScreenshotOnly(url);
            return res ? res : null;
        });

        if (!data) return null;

        const parsedNames = data.names;
        toReturn.whoRes = parsedNames;
        if (parsedNames.length === 0) {
            return toReturn;
        }

        // Parse results means the picture must be valid.
        toReturn.isValid = true;
        // Begin parsing.
        // Get people in raid VC but not in the raid itself. Could be alts.
        vc.members.forEach((member) => {
            const igns = UserManager.getAllNames(member.displayName).map((x) => x.toLowerCase());
            //If vc member's name is not in parsed names, add them to InVcButNotInRaid
            if (!parsedNames.find((name) => igns.includes(name.toLowerCase()))) {
                toReturn.inVcButNotInRaid.push(member.displayName);
            }
            //Otherwise, they are in the VC and the raid.
        });

        // Get people in raid but not in the VC. Could be crashers.
        const allIgnsInVc = vc.members.map((x) => UserManager.getAllNames(x.displayName.toLowerCase())).flat();
        parsedNames.forEach((name) => {
            if (allIgnsInVc.includes(name.toLowerCase())) return;
            toReturn.inRaidButNotInVC.push(name);
        });

        return toReturn;
    }

    /**
     * Starts a pre-AFK check for this raid instance. During the pre-AFK check, only priority reactions can join the VC.
     * @throws {ReferenceError} If the verified role for the section does not exist.
     */
    public async startPreAfkCheck(): Promise<void> {
        LOGGER.info(`${this._instanceInfo} Starting Pre-AFK Check`);
        const verifiedRole = await GuildFgrUtilities.fetchRole(this._guild, this._raidSection.roles.verifiedRoleId);
        if (!verifiedRole) throw new ReferenceError("Verified role not defined.");

        // Don't use setRaidStatus since we didn't save the afk check info yet
        this._raidStatus = RaidStatus.PRE_AFK_CHECK;

        // Obtain dungeon color for embeds
        if (this._dungeon.dungeonColors.length !== 0) {
            this._embedColor = ArrayUtilities.getRandomElement(this._dungeon.dungeonColors);
        }

        // Raid VC MUST be initialized first before we can use a majority of the helper methods.
        const [vc, logChannel] = await Promise.all([
            (async () => {
                if (this._raidVc) {
                    await this._raidVc.edit({
                        userLimit: this._vcLimit,
                        permissionOverwrites: this.getPermissionsForRaidVc(false),
                    });

                    return this._raidVc;
                }

                const v = await this._guild.channels.create(`${this._leaderName}'s Raid`, {
                    type: "GUILD_VOICE",
                    userLimit: this._vcLimit,
                    permissionOverwrites: this.getPermissionsForRaidVc(false),
                    parent: this._afkCheckChannel!.parent!,
                });

                return v as VoiceChannel;
            })(),
            new Promise<TextChannel | null>(async (resolve) => {
                if (!this._raidSection.otherMajorConfig.afkCheckProperties.createLogChannel) return resolve(null);

                const logChan = await this._guild.channels.create(`${this._leaderName}-raid-logs`, {
                    type: "GUILD_TEXT",
                    parent: this._afkCheckChannel!.parent!,
                    permissionOverwrites: [
                        {
                            id: this._guild.roles.everyone,
                            deny: ["VIEW_CHANNEL"],
                        },
                        {
                            id: Bot.BotInstance.client.user!.id,
                            allow: ["ADD_REACTIONS", "VIEW_CHANNEL"],
                        },
                        {
                            id: this._guildDoc.roles.staffRoles.teamRoleId,
                            allow: ["VIEW_CHANNEL"],
                        },
                    ],
                });

                return resolve(logChan as TextChannel);
            }),
        ]);

        if (!vc) return;

        if (!this._oldVcPerms) {
            vc.setPosition(this._raidSection.otherMajorConfig.afkCheckProperties.defaultPosition ?? 0).then();
        }

        this._raidVc = vc as VoiceChannel;
        this._logChan = logChannel;

        // Create our initial control panel message.
        this._controlPanelMsg = await this._controlPanelChannel.send({
            embeds: [this.getControlPanelEmbed()!],
            components: RaidInstance.CP_PRE_AFK_BUTTONS,
        });
        this.startControlPanelCollector();

        // Create our initial AFK check message.
        this._afkCheckMsg = await this._afkCheckChannel.send({
            content: "@here",
            embeds: [this.getAfkCheckEmbed()!],
            components: AdvancedCollector.getActionRowsFromComponents(this._afkCheckButtons),
        });

        // Add this raid to the database so we can refer to it in the future.
        await this.addRaidToDatabase();
        // Start our intervals so we can continuously update the embeds.
        this.startIntervals();
        this.startAfkCheckCollector();
        RaidInstance.ActiveRaids.set(this._afkCheckMsg.id, this);
    }

    /**
     * Starts an AFK check for this raid instance.
     * @throws {ReferenceError} If the verified role for the section does not exist.
     */
    public async startAfkCheck(): Promise<void> {
        if (!this._afkCheckMsg || !this._controlPanelMsg || !this._raidVc || !this._afkCheckChannel) return;
        LOGGER.info(`${this._instanceInfo} Starting AFK Check`);

        await this._controlPanelMsg.edit({
            embeds: [this.getControlPanelEmbed()!],
            components: [],
        });

        this.logEvent("AFK check has been started.", true).catch();
        const tempMsg = await this._afkCheckChannel.send({
            content: `${this._raidVc.toString()} will be unlocked in 5 seconds. Prepare to join!`,
        });
        const tempMsgControl = await this._controlPanelChannel.send({
            content: `${this._raidVc.toString()} will be unlocked in 5 seconds.`,
        });
        await MiscUtilities.stopFor(5 * 1000);
        tempMsg.delete().catch();
        tempMsgControl.delete().catch();
        LOGGER.info(`${this._instanceInfo} Opening VC`);
        // We are officially in AFK check mode.
        // We do NOT start the intervals OR collector since pre-AFK and AFK have the exact same collectors/intervals.
        await this.setRaidStatus(RaidStatus.AFK_CHECK);
        await this.sendLocToElite();
        // Only happens if someone deleted the raid vc
        if (!this.raidVc) {
            return;
        }
        await this._raidVc.permissionOverwrites.set(this.getPermissionsForRaidVc(true));

        await this.stopAllIntervalsAndCollectors();
        this.startIntervals();
        this.startControlPanelCollector();
        this.startAfkCheckCollector();

        // However, we forcefully edit the embeds.
        await Promise.all([
            this._afkCheckMsg.edit({
                content: "@here",
                embeds: [this.getAfkCheckEmbed()!],
                components: AdvancedCollector.getActionRowsFromComponents(this._afkCheckButtons),
            }),
            this._controlPanelMsg.edit({
                embeds: [this.getControlPanelEmbed()!],
                components: RaidInstance.CP_AFK_BUTTONS,
            }),
        ]);
        AdvancedCollector.reactFaster(this._afkCheckMsg, this._nonEssentialReactions);
    }

    /**
     * Ends the AFK check. There will be no post-AFK check. This will create the feedback channel, if at all.
     * @param {GuildMember | null} memberEnded The member that ended the AFK check, or `null` if it was ended
     * automatically.
     */
    public async endAfkCheck(memberEnded: GuildMember | User | null): Promise<void> {
        // No raid VC means we haven't started AFK check.
        if (!this._raidVc || !this._afkCheckMsg || !this._controlPanelMsg || this._raidStatus !== RaidStatus.AFK_CHECK)
            return;

        LOGGER.info(`${this._instanceInfo} Ending AFK Check`);
        // Resolve the member that ended the AFK check.
        let member: GuildMember | null;
        if (memberEnded instanceof User)
            member = await GuildFgrUtilities.fetchGuildMember(this._guild!, memberEnded.id);
        else member = memberEnded;

        this.logEvent(
            member
                ? `${member.displayName} (${member.id}) has ended the AFK check.`
                : "The AFK check has been ended automatically.",
            true
        ).catch();

        // Update the database so it is clear that we are in raid mode.
        await this.stopAllIntervalsAndCollectors();
        await this.setRaidStatus(RaidStatus.IN_RUN);
        this.startIntervals();
        this.startControlPanelCollector();
        this.startAfkCheckCollector();

        // Lock the VC as well.
        LOGGER.info(`${this._instanceInfo} Locking VC`);
        await Promise.all([
            this._raidVc.edit({
                permissionOverwrites: this.getPermissionsForRaidVc(false),
            }),
            (async () => {
                if (this._oldVcPerms) {
                    return;
                }

                await this._raidVc?.edit({
                    position:
                        this._raidVc?.parent?.children
                            .filter((x) => x.type === "GUILD_VOICE")
                            .map((x) => x.position)
                            .sort((a, b) => b - a)[0] ?? 0,
                });
            })(),
        ]);

        // Add all members that were in the VC at the time.
        await this.updateMembersArr();

        // End the collector since it's useless. We'll use it again though.
        this.stopAllIntervalsAndCollectors("AFK Check ended.").catch();

        // Remove reactions from AFK check.
        await this._afkCheckMsg.reactions.removeAll().catch();

        // Edit the control panel accordingly and re-react and start collector + intervals again.
        await this._controlPanelMsg
            .edit({
                embeds: [this.getControlPanelEmbed()!],
                components: RaidInstance.CP_RAID_BUTTONS,
            })
            .catch();

        // Edit the afk check panel to include reconnect
        await this._afkCheckMsg
            .edit({
                content: "@here",
                embeds: [this.getAfkCheckEmbed()!],
                components: AdvancedCollector.getActionRowsFromComponents([
                    new MessageButton()
                        .setCustomId(`reconnect_${this._afkCheckMsg.id}`)
                        .setEmoji(EmojiConstants.INBOX_EMOJI)
                        .setLabel("Reconnect")
                        .setStyle("SUCCESS"),
                ]),
            })
            .catch();

        this.startControlPanelCollector();
        this.startIntervals();

        let feedbackChannel: TextChannel | null = null;

        if (this._feedbackBaseChannel && this._feedbackBaseChannel.parent && this._raidStorageChan) {
            feedbackChannel = await GlobalFgrUtilities.tryExecuteAsync(async () => {
                return this._guild.channels.create(`${this._leaderName}-feedback`, {
                    parent: this._feedbackBaseChannel!.parent!,
                    type: "GUILD_TEXT",
                    rateLimitPerUser: 5 * 60,
                    permissionOverwrites: [
                        {
                            id: this._raidSection.roles.verifiedRoleId,
                            allow: ["VIEW_CHANNEL"],
                        },
                        {
                            id: this._guild.roles.everyone,
                            deny: [
                                "VIEW_CHANNEL",
                                "ADD_REACTIONS",
                                "ATTACH_FILES",
                                "EMBED_LINKS",
                                "CREATE_PUBLIC_THREADS",
                                "CREATE_PRIVATE_THREADS",
                                "USE_EXTERNAL_STICKERS",
                            ],
                        },
                        {
                            id: Bot.BotInstance.client.user!.id,
                            allow: ["ADD_REACTIONS", "VIEW_CHANNEL"],
                        },
                        {
                            id: this._guildDoc.roles.staffRoles.teamRoleId,
                            allow: ["VIEW_CHANNEL"],
                        },
                    ],
                    topic: `${this._raidVc!.id} - Do Not Edit This!`,
                });
            });
        }
        if (!feedbackChannel) return;

        const feedbackMsg = await feedbackChannel.send({
            embeds: [
                MessageUtilities.generateBlankEmbed(member ?? this._memberInit)
                    .setTitle(`Feedback Channel for **${member?.displayName ?? this._memberInit.displayName}**`)
                    .setDescription(
                        new StringBuilder()
                            .append(`__This is for the ${this.raidVc} ${this._dungeon.dungeonName} raid.__`)
                            .appendLine()
                            .append(`You can leave feedback for ${member ?? this._memberInit} here by doing the`)
                            .append(" following:")
                            .appendLine()
                            .append(`- React to **this** message with either a ${EmojiConstants.LONG_UP_ARROW_EMOJI},`)
                            .append(
                                ` ${EmojiConstants.LONG_SIDEWAYS_ARROW_EMOJI}, or ${EmojiConstants.LONG_DOWN_ARROW_EMOJI} to`
                            )
                            .append(" indicate this leader's performance.")
                            .appendLine()
                            .append("- You can also send feedback messages in this channel directly. Keep in mind that")
                            .append(" all staff members can see this channel (including the raid leader). So, please")
                            .append(" be civil. Provide either constructive positive or negative feedback. If you")
                            .append(" want, you may also modmail your feedback by using the `modmail` command.")
                            .appendLine(2)
                            .append("**Keep in mind that there is a 5 minute slowmode in this channel.**")
                            .toString()
                    )
                    .setTimestamp(),
            ],
        });

        AdvancedCollector.reactFaster(feedbackMsg, [
            EmojiConstants.LONG_DOWN_ARROW_EMOJI,
            EmojiConstants.LONG_SIDEWAYS_ARROW_EMOJI,
            EmojiConstants.LONG_UP_ARROW_EMOJI,
        ]);

        await this.setThisFeedbackChannel(feedbackChannel);
        await feedbackMsg.pin().catch();
    }

    /**
     * Ends the raid.
     * @param {GuildMember | User | null} memberEnded The member that ended the raid or aborted the AFK check.
     * @param {boolean} keepVc Whether to keep the VC.
     */
    public async endRaid(memberEnded: GuildMember | User | null, keepVc: boolean = false): Promise<void> {
        // No raid VC means we haven't started AFK check.
        if (!this._raidVc || !this._afkCheckMsg || !this._controlPanelMsg) return;
        LOGGER.info(`${this._instanceInfo} Ending Raid`);

        if (this._raidStatus === RaidStatus.PRE_AFK_CHECK || this._raidStatus === RaidStatus.AFK_CHECK) {
            this._raidStatus = RaidStatus.ABORTED;
        } else {
            this._raidStatus = RaidStatus.RUN_FINISHED;
        }

        if (!memberEnded) {
            memberEnded = this._memberInit;
        }

        const resolvedMember =
            memberEnded instanceof GuildMember
                ? memberEnded
                : GuildFgrUtilities.getCachedMember(this._guild, memberEnded.id);

        const raidVcId = this._raidVc.id;

        const memberThatEnded =
            memberEnded instanceof User
                ? GuildFgrUtilities.getCachedMember(this._guild, memberEnded.id) ?? this._memberInit
                : memberEnded;

        // Get the name.
        const name = UserManager.getAllNames(memberThatEnded.displayName);
        const leaderName = name.length === 0 ? memberThatEnded.displayName : name[0];
        // Stop the collector.
        // We don't care about the result of this function, just that it should run.
        this._membersThatLeftChannel = this.membersThatJoinedVc.filter(member => ![...this.raidVc!.members.values()].includes(member));
        this.cleanUpRaid(false, keepVc).then();

        // Give point refunds if applicable
        const earlyLocPts = this._pplWithEarlyLoc.get("EARLY_LOC_POINTS");
        if (this._raidStatus === RaidStatus.ABORTED && earlyLocPts) {
            await Promise.all(earlyLocPts.map((x) => LoggerManager.logPoints(x.member, this._earlyLocPointCost)));
        }

        // If this method was called during the AFK check, simply abort the AFK check.
        if (this._raidStatus === RaidStatus.ABORTED) {
            this.logEvent(
                resolvedMember
                    ? `${resolvedMember.displayName} (${resolvedMember.id}) has aborted the AFK check.`
                    : "The AFK check has been aborted automatically.",
                false
            ).catch();

            return;
        }

        this.logEvent(
            resolvedMember
                ? `${resolvedMember.displayName} (${resolvedMember.id}) has ended the raid.`
                : "The raid has been ended automatically.",
            false
        ).catch();

        if (this._raidStatus === RaidStatus.RUN_FINISHED) {
            this.logRun(memberThatEnded).catch();
        }

        // Check feedback channel
        if (!this._thisFeedbackChan) return;

        await this._thisFeedbackChan.send({
            content:
                "You have **ten** minutes remaining to submit your feedback. If you can't submit your feedback" +
                " in time, you can still submit your feedback via modmail.",
        });

        setTimeout(async () => {
            if (!this._thisFeedbackChan) {
                if (!this._raidStorageChan) return;

                this.compileHistory(this._raidStorageChan).then();
                return;
            }

            if (!this._raidStorageChan) {
                await this._thisFeedbackChan.delete().catch();
                return;
            }

            const [pinnedMsgs, allMsgs] = await Promise.all([
                this._thisFeedbackChan.messages.fetchPinned(),
                // Assuming that a lot of people won't submit feedback
                this._thisFeedbackChan.messages.fetch({ limit: 100 }),
            ]);

            const sb = new StringBuilder()
                .append("================= LEADER FEEDBACK INFORMATION =================")
                .appendLine();

            const botMsg = pinnedMsgs.filter((x) => x.author.bot).first();
            if (botMsg) {
                const m = await botMsg.fetch();
                const [upvotes, noPref, downvotes] = await Promise.all([
                    m.reactions.cache.get(EmojiConstants.LONG_UP_ARROW_EMOJI)?.fetch(),
                    m.reactions.cache.get(EmojiConstants.LONG_SIDEWAYS_ARROW_EMOJI)?.fetch(),
                    m.reactions.cache.get(EmojiConstants.LONG_DOWN_ARROW_EMOJI)?.fetch(),
                ]);

                if (upvotes) sb.append(`- Upvotes      : ${upvotes.count - 1}`).appendLine();
                if (noPref) sb.append(`- No Preference: ${noPref.count - 1}`).appendLine();
                if (downvotes) sb.append(`- Downvotes    : ${downvotes.count - 1}`).appendLine();
            }

            const otherFeedbackMsgs = allMsgs.filter((x) => !x.author.bot);
            for (const [, feedbackMsg] of otherFeedbackMsgs) {
                sb.append(`Feedback by ${feedbackMsg.author.tag} (${feedbackMsg.author.id})`)
                    .appendLine()
                    .append("=== BEGIN ===")
                    .appendLine()
                    .append(feedbackMsg.content)
                    .appendLine()
                    .append("=== END ===")
                    .appendLine(2);
            }

            await Promise.all([
                this.compileHistory(this._raidStorageChan, sb.toString()),
                this._thisFeedbackChan.delete(),
            ]);
        }, 10 * 60 * 1000);
    }

    /**
     * Gets the corresponding `IRaidInfo` object. Everything should be initialized before this is called or this
     * will return null.
     * @returns {IRaidInfo | null} The raid object, which can be saved to a database. `null` if this raid/AFK check
     * has not been started yet.
     */
    public getRaidInfoObject(): IRaidInfo | null {
        if (!this._afkCheckMsg || !this._controlPanelMsg || !this._raidVc) return null;

        const raidObj: IRaidInfo = {
            dungeonCodeName: this._dungeon.codeName,
            startTime: this._startTime,
            expirationTime: this._expTime,
            memberInit: this._memberInit.id,
            raidChannels: this._raidSection.channels.raids,
            afkCheckMessageId: this._afkCheckMsg.id,
            controlPanelMessageId: this._controlPanelMsg.id,
            oldVcPerms: this._oldVcPerms ? DjsToProjUtilities.toBasicOverwriteDataArr(this._oldVcPerms) : null,
            status: this._raidStatus,
            vcId: this._raidVc.id,
            location: this._location,
            sectionIdentifier: this._raidSection.uniqueIdentifier,
            earlyLocationReactions: [],
            otherChannels: {
                logChannelId: this._logChan?.id ?? "",
                feedbackChannelId: this._thisFeedbackChan?.id ?? "",
            },
            membersThatJoined: [],
            runStats: {
                completed: 0,
                failed: 0,
            },
        };

        for (const [key, val] of this._pplWithEarlyLoc) {
            val.forEach((obj) => {
                raidObj.earlyLocationReactions.push({
                    userId: obj.member.id,
                    reactCodeName: key,
                    modifiers: obj.modifiers,
                });
            });
        }

        return raidObj;
    }

    /**
     * Cleans the raid up. This will remove the raid voice channel, delete the control panel message, and remove
     * the raid from the database.
     *
     * @param {boolean} force Whether this should delete all channels related to this raid. Useful if one component
     * of the raid is deleted.
     * @param {boolean} keepVc Whether to keep the VC. Note that this will be ignored if `force` is `true`.
     * @param {boolean} keepEmbeds Whether to keep the embeds. Note that this will be ignored if `force` is `true`.
     */
    public async cleanUpRaid(force: boolean, keepVc: boolean = false): Promise<void> {
        this._isValid = false;
        LOGGER.info(`${this._instanceInfo} Cleaning up raid`);
        await this.stopAllIntervalsAndCollectors();
        // Step 1: Remove from ActiveRaids collection
        if (this._afkCheckMsg) {
            RaidInstance.ActiveRaids.delete(this._afkCheckMsg.id);
        }

        await Promise.all([
            // Step 2: Remove the raid object. We don't need it anymore.
            // Also stop all collectors.
            this.removeRaidFromDatabase(),
            // Step 3: Remove the control panel message.
            GlobalFgrUtilities.tryExecuteAsync(async () => {
                if (!this._controlPanelMsg) return;
                if (!force) {
                    await this._controlPanelMsg
                        .edit({
                            embeds: [this.getControlPanelEmbed()!],
                            components: [],
                        })
                        .catch();
                    return;
                }
                await MessageUtilities.tryDelete(this._controlPanelMsg);
                return;
            }),

            // Step 4: Remove the AFK check message.
            GlobalFgrUtilities.tryExecuteAsync(async () => {
                if (!this._afkCheckMsg) return;
                if (!force) {
                    await this._afkCheckMsg
                        .edit({
                            embeds: [this.getAfkCheckEmbed()!],
                            components: [],
                        })
                        .catch();
                    await this._afkCheckMsg.reactions.removeAll().catch();
                    return;
                }
                await MessageUtilities.tryDelete(this.afkCheckMsg);
                return;
            }),
            // Step 5: Delete the raid VC
            GlobalFgrUtilities.tryExecuteAsync(async () => {
                if (keepVc && !force) {
                    return;
                }

                if (this._oldVcPerms) {
                    await this._raidVc?.permissionOverwrites.set(this._oldVcPerms);
                    return;
                }

                await this._raidVc?.delete();
                this._raidVc = null;
            }),
            // Step 6: Delete the logging channel
            GlobalFgrUtilities.tryExecuteAsync(async () => {
                await this._logChan?.delete();
                this._logChan = null;
            }),
        ]);

        if (force) {
            await GlobalFgrUtilities.tryExecuteAsync(async () => {
                await this._thisFeedbackChan?.delete();
            });
        }
    }

    /**
     * Gets the relevant permissions for this AFK check.
     * @param {boolean} isNormalAfk Whether the permissions are for a regular AFK check. Use false if using for
     * post/pre-AFK check.
     * @return {OverwriteResolvable[]} The permissions.
     */
    public getPermissionsForRaidVc(isNormalAfk: boolean): OverwriteResolvable[] {
        const permsToEvaluate = isNormalAfk
            ? this._raidSection.otherMajorConfig.afkCheckProperties.afkCheckPermissions
            : this._raidSection.otherMajorConfig.afkCheckProperties.prePostAfkCheckPermissions;
        // Declare all permissions which are declared as a necessary role (all bot-defined roles)
        const permsToReturn: OverwriteResolvable[] = [
            {
                id: this._guild!.roles.everyone.id,
                allow: permsToEvaluate.find((x) => x.key === PermsConstants.EVERYONE_ROLE)?.value.allow,
                deny: permsToEvaluate.find((x) => x.key === PermsConstants.EVERYONE_ROLE)?.value.deny,
            },
            {
                id: this._raidSection.roles.verifiedRoleId as Snowflake,
                allow: permsToEvaluate.find((x) => x.key === PermsConstants.MEMBER_ROLE)?.value.allow,
                deny: permsToEvaluate.find((x) => x.key === PermsConstants.MEMBER_ROLE)?.value.deny,
            },
            {
                id: this._guildDoc.roles.staffRoles.moderation.helperRoleId as Snowflake,
                allow: permsToEvaluate.find((x) => x.key === PermsConstants.HELPER_ROLE)?.value.allow,
                deny: permsToEvaluate.find((x) => x.key === PermsConstants.HELPER_ROLE)?.value.deny,
            },
            {
                id: this._guildDoc.roles.staffRoles.moderation.securityRoleId as Snowflake,
                allow: permsToEvaluate.find((x) => x.key === PermsConstants.SECURITY_ROLE)?.value.allow,
                deny: permsToEvaluate.find((x) => x.key === PermsConstants.SECURITY_ROLE)?.value.deny,
            },
            {
                id: this._guildDoc.roles.staffRoles.moderation.officerRoleId as Snowflake,
                allow: permsToEvaluate.find((x) => x.key === PermsConstants.OFFICER_ROLE)?.value.allow,
                deny: permsToEvaluate.find((x) => x.key === PermsConstants.OFFICER_ROLE)?.value.deny,
            },
            {
                id: this._guildDoc.roles.staffRoles.moderation.moderatorRoleId as Snowflake,
                allow: permsToEvaluate.find((x) => x.key === PermsConstants.MODERATOR_ROLE)?.value.allow,
                deny: permsToEvaluate.find((x) => x.key === PermsConstants.MODERATOR_ROLE)?.value.deny,
            },
            // Universal leader roles start here.
            {
                id: this._guildDoc.roles.staffRoles.universalLeaderRoleIds.almostLeaderRoleId as Snowflake,
                allow: permsToEvaluate.find((x) => x.key === PermsConstants.ALMOST_LEADER_ROLE)?.value.allow,
                deny: permsToEvaluate.find((x) => x.key === PermsConstants.ALMOST_LEADER_ROLE)?.value.deny,
            },
            {
                id: this._guildDoc.roles.staffRoles.universalLeaderRoleIds.leaderRoleId as Snowflake,
                allow: permsToEvaluate.find((x) => x.key === PermsConstants.LEADER_ROLE)?.value.allow,
                deny: permsToEvaluate.find((x) => x.key === PermsConstants.LEADER_ROLE)?.value.deny,
            },
            {
                id: this._guildDoc.roles.staffRoles.universalLeaderRoleIds.headLeaderRoleId as Snowflake,
                allow: permsToEvaluate.find((x) => x.key === PermsConstants.HEAD_LEADER_ROLE)?.value.allow,
                deny: permsToEvaluate.find((x) => x.key === PermsConstants.HEAD_LEADER_ROLE)?.value.deny,
            },
            {
                id: this._guildDoc.roles.staffRoles.universalLeaderRoleIds.vetLeaderRoleId as Snowflake,
                allow: permsToEvaluate.find((x) => x.key === PermsConstants.VETERAN_LEADER_ROLE)?.value.allow,
                deny: permsToEvaluate.find((x) => x.key === PermsConstants.VETERAN_LEADER_ROLE)?.value.deny,
            },
            // Section leader roles start here
            {
                id: this._raidSection.roles.leaders.sectionAlmostLeaderRoleId as Snowflake,
                allow: permsToEvaluate.find((x) => x.key === PermsConstants.ALMOST_LEADER_ROLE)?.value.allow,
                deny: permsToEvaluate.find((x) => x.key === PermsConstants.ALMOST_LEADER_ROLE)?.value.deny,
            },
            {
                id: this._raidSection.roles.leaders.sectionLeaderRoleId as Snowflake,
                allow: permsToEvaluate.find((x) => x.key === PermsConstants.LEADER_ROLE)?.value.allow,
                deny: permsToEvaluate.find((x) => x.key === PermsConstants.LEADER_ROLE)?.value.deny,
            },
            {
                id: this._raidSection.roles.leaders.sectionVetLeaderRoleId as Snowflake,
                allow: permsToEvaluate.find((x) => x.key === PermsConstants.VETERAN_LEADER_ROLE)?.value.allow,
                deny: permsToEvaluate.find((x) => x.key === PermsConstants.VETERAN_LEADER_ROLE)?.value.deny,
            },
        ].filter(
            (y) =>
                GuildFgrUtilities.hasCachedRole(this._guild, y.id) &&
                ((y.allow && y.allow.length !== 0) || (y.deny && y.deny.length !== 0))
        );
        // And then define any additional roles.
        // We only want role IDs here.
        permsToEvaluate
            .filter((x) => MiscUtilities.isSnowflake(x.key))
            .filter((x) => x.value.allow.length !== 0 || x.value.deny.length !== 0)
            .forEach((perm) =>
                permsToReturn.push({
                    id: perm.key as Snowflake,
                    allow: perm.value.allow,
                    deny: perm.value.deny,
                })
            );

        return permsToReturn;
    }

    /**
     * Asks the user for a new location.
     * @param {User} requestedAuthor The user that wants to change the location.
     * @returns {Promise<boolean>} True if the bot was able to ask for a new location (regardless of the response).
     */
    public async getNewLocation(requestedAuthor: User): Promise<boolean> {
        LOGGER.info(`${this._instanceInfo} Requesting new location`);
        if (!this._raidVc || !this._isValid) return false;
        const descSb = new StringBuilder()
            .append(`Please type the **new location** for the raid with VC: ${this._raidVc.name}. `)
            .append("The location will be sent to every person that has reacted with an early location reaction. ")
            .append(`To cancel this process, simply react to the ${EmojiConstants.X_EMOJI} emoji.`)
            .appendLine()
            .appendLine()
            .append("You have one minute to perform this action. After one minute has passed, this process will ")
            .append("automatically be canceled.");
        const askLocEmbed: MessageEmbed = MessageUtilities.generateBlankEmbed(this._memberInit, "GREEN")
            .setTitle(`Setting New Location: ${this._raidVc.name}`)
            .setDescription(descSb.toString())
            .setFooter({ text: `${this._guild.name} - AFK Check` })
            .setTimestamp();

        const res = await AdvancedCollector.startDoubleCollector<string>(
            {
                cancelFlag: "-cancel",
                clearInteractionsAfterComplete: false,
                targetAuthor: requestedAuthor,
                targetChannel: this._controlPanelChannel,
                duration: 60 * 1000,
                msgOptions: {
                    embeds: [askLocEmbed],
                    components: AdvancedCollector.getActionRowsFromComponents([ButtonConstants.CANCEL_BUTTON]),
                },
                deleteBaseMsgAfterComplete: true,
                deleteResponseMessage: true,
                acknowledgeImmediately: true,
            },
            AdvancedCollector.getStringPrompt(this._controlPanelChannel, {
                min: 1,
                max: 500,
            })
        );

        // No response or emoji = canceled.
        // Return true since the process still completed.
        if (!res || res instanceof MessageComponentInteraction) return true;
        // Otherwise, update location.
        await this.updateLocation(res);
        this.sendMsgToEarlyLocationPeople({
            content: new StringBuilder(`Your raid leader for the ${this._dungeon.dungeonName} raid has changed `)
                .append(`the raid location. Your new location is: **${this._location}**.`)
                .toString(),
        });
        await this.sendLocToElite();
        LOGGER.info(`${this._instanceInfo} Location change successful`);
        return true;
    }

    /**
     * Creates an AFK check embed. This is only for AFK check; this will not work for during a raid.
     * @return {MessageEmbed | null} The new AFK check embed if the raid VC is initialized. Null otherwise.
     * @private
     */
    public getAfkCheckEmbed(): MessageEmbed | null {
        LOGGER.debug(`${this._instanceInfo} Getting raid AFK check embed`);
        if (!this._raidVc) return null;
        if (this._raidStatus === RaidStatus.NOTHING) return null;

        const afkCheckEmbed = new MessageEmbed().setTimestamp().setColor(this._embedColor);

        if (this._afkCheckMsg && this._afkCheckMsg.embeds[0].thumbnail)
            afkCheckEmbed.setThumbnail(this._afkCheckMsg.embeds[0].thumbnail.url);
        else if (this._dungeon.bossLinks.length > 0)
            afkCheckEmbed.setThumbnail(ArrayUtilities.getRandomElement(this._dungeon.bossLinks).url);

        const descSb = new StringBuilder();
        const rejoinRaidSb = new StringBuilder()
            .append("If you disconnected from this raid voice channel, you are able to reconnect by pressing the ")
            .append("**Reconnect** button.")
            .appendLine()
            .appendLine()
            .append("If you did not make it into the raid voice channel before the AFK check is over, then pressing ")
            .append("the button will not do anything.");
        switch (this._raidStatus) {
            case RaidStatus.PRE_AFK_CHECK:
                afkCheckEmbed.setAuthor({
                    name: `${this._leaderName} has started a ${this._dungeon.dungeonName} Pre-AFK check.`,
                    iconURL: this._memberInit.user.displayAvatarURL(),
                });
                descSb
                    .append(`Only priority reactions can join the raid VC, ${this._raidVc.toString()}, at this time.`)
                    .append(" You will be able to join the raid VC once all players with priority reactions have been")
                    .append(" confirmed.");
                break;
            case RaidStatus.AFK_CHECK:
                afkCheckEmbed.setAuthor({
                    name: `${this._leaderName} has started a ${this._dungeon.dungeonName} AFK check.`,
                    iconURL: this._memberInit.user.displayAvatarURL(),
                });
                descSb.append(`To participate in this raid, join ${this._raidVc.toString()} channel.`);
                break;
            case RaidStatus.IN_RUN:
                afkCheckEmbed.setAuthor({
                    name: `${this._leaderName}'s ${this._dungeon.dungeonName} AFK check is now over.`,
                    iconURL: this._memberInit.user.displayAvatarURL(),
                });
                descSb.append("This AFK check has been ended, and the raid is currently ongoing.");
                if (this._raidSection.otherMajorConfig.afkCheckProperties.customMsg.postAfkCheckInfo) {
                    afkCheckEmbed.addField(
                        "Post-AFK Info",
                        this._raidSection.otherMajorConfig.afkCheckProperties.customMsg.postAfkCheckInfo
                    );
                }

                afkCheckEmbed.addField("Rejoin Raid", rejoinRaidSb.toString());

                if (this._thisFeedbackChan) {
                    afkCheckEmbed.addField(
                        "Feedback Channel",
                        `You can give ${this._leaderName} feedback by going to the` +
                            ` ${this._thisFeedbackChan} channel.`
                    );
                }
                afkCheckEmbed.setDescription(descSb.toString());
                return afkCheckEmbed;
            case RaidStatus.RUN_FINISHED:
                afkCheckEmbed.setAuthor({
                    name: `${this._leaderName}'s ${this._dungeon.dungeonName} raid is finished.`,
                    iconURL: this._memberInit.user.displayAvatarURL(),
                });
                descSb.append("Thanks for participating! Keep an eye out for new headcounts.");
                afkCheckEmbed.setDescription(descSb.toString());
                return afkCheckEmbed;
            default: //Aborted
                afkCheckEmbed.setAuthor({
                    name: `${this._leaderName}'s ${this._dungeon.dungeonName} raid has been aborted.`,
                    iconURL: this._memberInit.user.displayAvatarURL(),
                });
                descSb.append("We apologize for the inconvenience. Keep an eye out for new headcounts.");
                afkCheckEmbed.setDescription(descSb.toString());
                return afkCheckEmbed;
        }

        afkCheckEmbed.setDescription(descSb.toString());

        const prioritySb = new StringBuilder();
        // Account for the general early location roles.
        if (this._earlyLocToRole.size > 0) {
            prioritySb.append("If you have one of the listed role(s), press the corresponding button.").appendLine(1);
            for (const [mapKey, roles] of this._earlyLocToRole) {
                const reactionInfo = this._allEssentialOptions.get(mapKey)!;

                if (roles.length === 1) {
                    prioritySb.append(`⇨ ${roles[0]}: **${reactionInfo.name}** `).appendLine();
                    continue;
                }

                prioritySb.append(`⇨ ${roles.join(", ")}: **${reactionInfo.name}**`).appendLine();
            }
        }

        if (this._allEssentialOptions.size - this._earlyLocToRole.size > 0) {
            prioritySb
                .append("Any __buttons__ containing gear or character preferences is a priority react. If ")
                .append("you are bringing one of the gear/character choices, press the corresponding button.");
        }

        const earlyLocInfo = this._allEssentialOptions.get("EARLY_LOC_POINTS");
        if (earlyLocInfo) {
            prioritySb
                .appendLine(2)
                .append(`If you have **\`${this._earlyLocPointCost}\`** points that you would like to redeem for`)
                .append("  priority, press the **Points** button.");
        }

        if (prioritySb.length() > 0) {
            afkCheckEmbed.addField("Priority Reactions (**Join** VC First)", prioritySb.toString());
        }

        if (this._raidStatus === RaidStatus.AFK_CHECK && this._nonEssentialReactions.length > 0) {
            afkCheckEmbed.addField(
                "Other Reactions",
                "To indicate your non-priority gear and/or class preference, please click on the corresponding" +
                    " reactions."
            );
        }

        // Display percent of items needed.
        const earlyReactInfo: string[] = [];
        for (const [codeName, peopleThatReacted] of this._pplWithEarlyLoc) {
            if (!this.stillNeedEssentialReact(codeName)) continue;

            const mappedAfkCheckOption = this._allEssentialOptions.get(codeName);
            if (!mappedAfkCheckOption) continue;

            const emoji = mappedAfkCheckOption.emojiInfo.isCustom
                ? GlobalFgrUtilities.getCachedEmoji(mappedAfkCheckOption.emojiInfo.identifier)
                : mappedAfkCheckOption.emojiInfo.identifier;
            if (!emoji) continue;

            const maximum = this._allEssentialOptions.get(codeName)!.earlyLocAmt;
            earlyReactInfo.push(`${emoji} ${peopleThatReacted.length} / ${maximum}`);
        }

        if (this._raidSection.otherMajorConfig.afkCheckProperties.customMsg.additionalAfkCheckInfo) {
            afkCheckEmbed.addField(
                "Section Raid Info",
                this._raidSection.otherMajorConfig.afkCheckProperties.customMsg.additionalAfkCheckInfo
            );
        }

        if (earlyReactInfo.length > 0) {
            afkCheckEmbed.addField("Reactions Needed", earlyReactInfo.join(" | "));
        }
        return afkCheckEmbed;
    }

    /**
     * Creates a control panel embed.
     * @returns {MessageEmbed | null} The message embed if the raid VC is initialized. Null otherwise.
     * @private
     */
    public getControlPanelEmbed(): MessageEmbed | null {
        LOGGER.debug(`${this._instanceInfo} Getting raid control panel embed for status ${this._raidStatus}`);
        if (!this._raidVc) return null;
        if (this._raidStatus === RaidStatus.NOTHING) return null;

        const descSb = new StringBuilder();
        const maxVc = `${this._raidVc.userLimit === 0 ? "Unlimited" : this._raidVc.userLimit}`;

        const controlPanelEmbed = new MessageEmbed()
            .setAuthor({
                name: `${this._leaderName}'s Control Panel - ${this._raidVc.name}`,
                iconURL: this._memberInit.user.displayAvatarURL(),
            })
            .setTitle(`**${this._dungeon.dungeonName}** Raid.`)
            .setFooter({
                text:
                    `${this._memberInit.guild.name} ⇨ ${this._raidSection.sectionName} Control Panel.  Expires in ` +
                    `${TimeUtilities.formatDuration(this._expTime - Date.now(), false, false)}.`,
            })
            .setTimestamp()
            .setColor(this._embedColor);

        if (this._raidStatus !== RaidStatus.RUN_FINISHED && this._raidStatus !== RaidStatus.ABORTED) {
            const generalStatus = new StringBuilder()
                .append(`⇨ AFK Check Started At: ${TimeUtilities.getDateTime(this._startTime)} GMT`)
                .appendLine()
                .append(`⇨ Elite Location Channel: ${this._eliteLocChannel ? this._eliteLocChannel : "**`Not Set.`**"}`)
                .appendLine()
                .append(`⇨ Voice Channel: ${this._raidVc.toString()}`)
                .appendLine()
                .append(`⇨ VC Capacity: ${this._raidVc.members.size} / ${maxVc}`)
                .appendLine()
                .append(`⇨ Location: **\`${this._location ? this._location : "Not Set."}\`**`)
                .appendLine()
                .append(`⇨ Status: **\`${this._raidStatus}\`**`);
            controlPanelEmbed.addField("General Status", generalStatus.toString());
        }

        if (this._controlPanelMsg && this._controlPanelMsg.embeds[0].thumbnail)
            controlPanelEmbed.setThumbnail(this._controlPanelMsg.embeds[0].thumbnail.url);
        else if (this._dungeon.bossLinks.length > 0)
            controlPanelEmbed.setThumbnail(ArrayUtilities.getRandomElement(this._dungeon.bossLinks).url);

        switch (this._raidStatus) {
            case RaidStatus.PRE_AFK_CHECK:
                descSb
                    .append(
                        "This instance is currently in **PRE-AFK CHECK** mode. Only priority reactions can join the "
                    )
                    .append("raid VC. Use this opportunity to verify all priority reactions.")
                    .appendLine(2)
                    .append(`To use __this__ control panel, you **must** be in the **\`${this._raidVc.name}\`** voice `)
                    .append("channel.")
                    .appendLine(2)
                    .append("⇨ **Press** the **`Start AFK Check`** button if you want to start the AFK check. This ")
                    .append(
                        "will allow any raiders to join your raid VC. __Make sure__ all priority reactions have been "
                    )
                    .append("verified before you do this.")
                    .appendLine()
                    .append(
                        "⇨ **Press** the **`Abort AFK Check`** button if you want to end the AFK check __without__ "
                    )
                    .append("starting a raid. Use this option if you don't have enough raiders or reactions.")
                    .appendLine()
                    .append("⇨ **Press** the **`Set Location`** button if you want to change this raid's location. ")
                    .append("This will message everyone that is participating in this raid that has early location.");
                break;
            case RaidStatus.AFK_CHECK:
                descSb
                    .append("This instance is currently in **AFK CHECK** mode. Any raiders can join this VC.")
                    .appendLine(2)
                    .append(`To use __this__ control panel, you **must** be in the **\`${this._raidVc.name}\`** voice `)
                    .append("channel.")
                    .appendLine(2)
                    .append("⇨ **Press** the **`Start Raid`** button if you want to end the AFK check and start the ")
                    .append("raid.")
                    .appendLine()
                    .append(
                        "⇨ **Press** the **`Abort AFK Check`** button if you want to end the AFK check __without__ "
                    )
                    .append("starting a raid. Use this option if you don't have enough raiders or reactions.")
                    .appendLine()
                    .append("⇨ **Press** the **`Set Location`** button if you want to change this raid's location. ")
                    .append("This will message everyone that is participating in this raid that has early location.");
                break;
            case RaidStatus.IN_RUN:
                descSb
                    .append(
                        "This instance is currently in **RAID** mode. Under normal circumstances, raiders __cannot__ "
                    )
                    .append("join the raid VC.")
                    .appendLine(2)
                    .append(
                        `To use __this__ control panel, you **must** be in the **${this._raidVc.toString()}** voice `
                    )
                    .append("channel.")
                    .appendLine(2)
                    .append("⇨ **Press** the **`End Raid`** button if you want to end this raid.")
                    .appendLine()
                    .append("⇨ **Press** the **`Set Location`** button if you want to change this raid's location.")
                    .appendLine()
                    .append("⇨ **Press** the **`Lock Raid VC`** button if you want to lock the raid voice channel.")
                    .appendLine()
                    .append("⇨ **Press** the **`Unlock Raid VC`** button if you want to unlock the raid voice channel.")
                    .appendLine()
                    .append("⇨ **Press** the **`Parse Raid VC`** button if you want to parse a /who screenshot for ")
                    .append("this run. You will be asked to provide a /who screenshot; please provide a cropped ")
                    .append("screenshot so only the /who results are shown.")
                    .appendLine()
                    .append(
                        "⇨ **Press** the **`Restart Raid`** button if you want to create a new AFK check in the same"
                    )
                    .append(" raid VC. This will reset all priorities and clear the log channel, but the VC and its")
                    .append(" members will remain.");
                break;
            case RaidStatus.RUN_FINISHED:
                descSb.append("This instance is **FINISHED**.").appendLine().append("This panel will remain behind.");
                break;
            default: //Aborted
                descSb
                    .append("This instance has been **ABORTED**.")
                    .appendLine()
                    .append("This panel will remain behind.");
                break;
        }

        controlPanelEmbed.setDescription(descSb.toString());

        // Display reactions properly
        const cpFields: string[] = [];
        for (const [codeName, peopleThatReacted] of this._pplWithEarlyLoc) {
            const mappedAfkCheckOption = this._allEssentialOptions.get(codeName);
            if (!mappedAfkCheckOption) continue;

            const emoji = GlobalFgrUtilities.getNormalOrCustomEmoji(mappedAfkCheckOption);

            // Must have emoji
            if (!emoji) continue;

            const maximum = this._allEssentialOptions.get(codeName)!.earlyLocAmt;
            if (peopleThatReacted.length === 0) {
                cpFields.push(
                    new StringBuilder()
                        .append(`⇨ ${emoji} ${mappedAfkCheckOption.name}: \`0 / ${maximum}\``)
                        .appendLine()
                        .toString()
                );
                continue;
            }
            const earlyReacts = peopleThatReacted.map((user) => {
                const ret = new StringBuilder().append(`${user.member}`);
                if (user.modifiers.length > 0) ret.append(`: \`[${user.modifiers.join(", ")}]\``);
                return ret.toString();
            });
            cpFields.push(
                new StringBuilder()
                    .append(`⇨ ${emoji} ${mappedAfkCheckOption.name}: \`${peopleThatReacted.length} / ${maximum}\``)
                    .appendLine()
                    .append(earlyReacts.join("\n"))
                    .appendLine()
                    .toString()
            );
        }

        const nModReactInfoFields = ArrayUtilities.arrayToStringFields(cpFields, (_, elem) => elem);
        let title = "Priority Reaction Information";
        for (const field of nModReactInfoFields) {
            controlPanelEmbed.addField(title, field);
            title = GeneralConstants.ZERO_WIDTH_SPACE;
        }
        return controlPanelEmbed;
    }

    /**
     * Event handler that deals with voice state changes.
     * @param {VoiceState} oldState The old voice state.
     * @param {VoiceState} newState The new voice state.
     * @private
     */
    public async voiceStateUpdateEventFunction(oldState: VoiceState, newState: VoiceState): Promise<void> {
        if (!this._raidVc) return;

        // Event must be regarding this raid VC.
        if (oldState.channelId !== this._raidVc.id && newState.channelId !== this._raidVc.id) return;

        const member = oldState.member ?? newState.member;
        if (!member) return;

        if (
            member.voice.channelId &&
            member.voice.channelId !== this._raidVc.id &&
            this._peopleToAddToVc.has(member.id)
        ) {
            member.voice.setChannel(this._raidVc).catch();
            this.logEvent(
                `${EmojiConstants.NITRO_EMOJI} ${member.displayName} (${member.id}) has been added to the VC for being a priority react.`,
                true
            ).catch();
            return;
        }

        if (oldState.channelId !== newState.channelId) {
            if (oldState.channelId && !newState.channelId) {
                // person left the VC
                this.logEvent(
                    `${EmojiConstants.EYES_EMOJI} ${member.displayName} (${member.id}) has left the raid VC.`,
                    true
                ).catch();
                return;
            }

            if (!oldState.channelId && newState.channelId) {
                // person joined the VC
                this.logEvent(
                    `${EmojiConstants.GREEN_CHECK_EMOJI} ${member.displayName} (${member.id}) has joined the raid VC.`,
                    true
                ).catch();
                return;
            }

            // otherwise, changed VC
            this.logEvent(
                `${EmojiConstants.REDIRECT_EMOJI} ${member.displayName} (${member.id}) has switched voice channels.\n` +
                    `\tFrom: ${oldState.channel!.name} (${oldState.channelId})\n` +
                    `\tTo: ${newState.channel!.name} (${newState.channelId})`,
                true
            ).catch();
            return;
        }

        // Don't care about local mute, only server
        if (oldState.serverMute && !newState.serverMute) {
            // person no longer server muted
            this.logEvent(
                `${EmojiConstants.MIC_EMOJI} ${member.displayName} (${member.id}) is no longer server muted.`,
                true
            ).catch();
            return;
        }

        if (!oldState.serverMute && newState.serverMute) {
            // person server/local muted
            this.logEvent(
                `${EmojiConstants.MIC_EMOJI} ${member.displayName} (${member.id}) is now server muted.`,
                true
            ).catch();
            return;
        }

        if (oldState.deaf && !newState.deaf) {
            // person no longer server/local deaf
            this.logEvent(
                `${EmojiConstants.HEADPHONE_EMOJI} ${member.displayName} (${member.id}) is no longer deafened.`,
                true
            ).catch();
            return;
        }

        if (!oldState.deaf && newState.deaf) {
            // person server/local deaf
            this.logEvent(
                `${EmojiConstants.HEADPHONE_EMOJI} ${member.displayName} (${member.id}) is now deafened.`,
                true
            ).catch();
            return;
        }

        if (oldState.selfVideo && !newState.selfVideo) {
            // person video off
            this.logEvent(
                `${EmojiConstants.CAM_EMOJI} ${member.displayName} (${member.id}) has turned off video.`,
                true
            ).catch();
            return;
        }

        if (!oldState.selfVideo && newState.selfVideo) {
            // person video on
            this.logEvent(
                `${EmojiConstants.CAM_EMOJI} ${member.displayName} (${member.id}) has turned on video.`,
                true
            ).catch();
            return;
        }

        if (oldState.streaming && !newState.streaming) {
            // person stream off
            this.logEvent(
                `${EmojiConstants.TV_EMOJI} ${member.displayName} (${member.id}) has stopped streaming.`,
                true
            ).catch();
            return;
        }

        if (!oldState.streaming && newState.streaming) {
            // person stream on
            this.logEvent(
                `${EmojiConstants.TV_EMOJI} ${member.displayName} (${member.id}) has started streaming.`,
                true
            ).catch();
            return;
        }
    }

    /**
     * Event handler that deals with interactions.
     * @param {Interaction} interaction The interaction.
     * @private
     */
    public async interactionEventFunction(interaction: Interaction): Promise<void> {
        if (!interaction.isButton() || !this._afkCheckMsg || this._raidStatus !== RaidStatus.IN_RUN) return;

        if (interaction.customId !== `reconnect_${this._afkCheckMsg.id}`) return;

        if (this.membersThatJoinedVc.every((x) => x.id !== interaction.user.id)) {
            await interaction.reply({
                ephemeral: true,
                content: "You didn't join this raid, so you can't be moved in at this time.",
            });

            return;
        }

        const member = await GuildFgrUtilities.fetchGuildMember(this._guild, interaction.user.id);
        if (!member) return;

        if (!member.voice.channel) {
            await interaction.reply({
                ephemeral: true,
                content: "Please join a voice channel first.",
            });
            return;
        }

        interaction.deferUpdate().catch();

        if (member.voice.channel.id === this._raidVc?.id) return;

        await GlobalFgrUtilities.tryExecuteAsync(async () => {
            await member.voice.setChannel(this._raidVc);
        });
        this.logEvent(
            `${EmojiConstants.GREEN_CHECK_EMOJI} ${member.displayName} (${member.id}) has reconnected to the raid VC.`,
            true
        ).catch();
        return;
    }

    /**
     * Logs an event. This will store the event in an array containing all events and optionally send the event to
     * the logging channel.
     * @param {string} event The event.
     * @param {boolean} logToChannel Whether to log this event to the logging channel.
     */
    public async logEvent(event: string, logToChannel: boolean): Promise<void> {
        const time = getFormattedTime();

        if (logToChannel && this._logChan) {
            await GlobalFgrUtilities.sendMsg(this._logChan, {
                content: `**\`[${time}]\`** ${event}`,
            });
        }

        this._raidLogs.push(`[${time}] ${event}`);
    }

    /**
     * Compiles this raid's history.
     * @param {TextChannel} storageChannel The storage channel.
     * @param {string[]} otherInfo Any other inforamtion to include.
     * @private
     */
    private async compileHistory(storageChannel: TextChannel, ...otherInfo: string[]): Promise<void> {
        const sb = new StringBuilder()
            .append("RAID INFORMATION")
            .appendLine()
            .append(`- Section: ${this._raidSection.sectionName} (${this._raidSection.uniqueIdentifier})`)
            .appendLine()
            .append(`- Dungeon: ${this._dungeon.dungeonName} (${this._dungeon.codeName})`)
            .appendLine()
            .append(`- Raid Leader: ${this._leaderName} (${this._memberInit.id})`)
            .appendLine(3);

        sb.append("================= LOG INFORMATION =================").appendLine();
        for (const log of this._raidLogs) {
            sb.append(log).appendLine();
        }

        sb.appendLine(3).append("================= PRIORITY REACTIONS =================").appendLine();
        for (const [reaction, members] of this._pplWithEarlyLoc) {
            const reactionInfo = this._allEssentialOptions.get(reaction);
            if (!reactionInfo) continue;
            sb.append(`- ${reactionInfo.name} (${reactionInfo.type})`).appendLine();
            for (const { member, modifiers } of members) {
                sb.append(`\t> ${member.displayName} (${member.user.tag}, ${member.id})`).appendLine();
                if (modifiers.length > 0) {
                    sb.append(`\t> Modifiers: ${modifiers.join(", ")}`).appendLine();
                }
            }
        }

        sb.appendLine(3);
        for (const info of otherInfo) {
            sb.append(info).appendLine(3);
        }

        await storageChannel.send({
            files: [
                new MessageAttachment(Buffer.from(sb.toString(), "utf8"), `raidHistory_${this._memberInit.id}.txt`),
            ],
            content: `__**Report Generated: ${TimeUtilities.getDateTime()} GMT**__`,
        });
    }

    /**
     * Checks whether a particular essential reaction is needed.
     * @param {string} reactCodeName The map key.
     * @return {boolean} Whether it is still needed.
     * @private
     */
    private stillNeedEssentialReact(reactCodeName: string): boolean {
        const reactInfo = this._allEssentialOptions.get(reactCodeName);
        if (!reactInfo) return false;
        // If allEssentialOptions has the key, so should this.
        return this._pplWithEarlyLoc.get(reactCodeName)!.length < reactInfo.earlyLocAmt;
    }

    /**
     * Sets the leader's feedback channel and updates it in the database.
     * @param {TextChannel} channel The channel.
     * @returns {Promise<boolean>} Whether this was added.
     * @private
     */
    private async setThisFeedbackChannel(channel: TextChannel): Promise<boolean> {
        if (!this._addedToDb || !this._raidVc || !this._isValid) return false;

        this._thisFeedbackChan = channel;
        const res = await MongoManager.updateAndFetchGuildDoc(
            {
                guildId: this._guild.id,
                "activeRaids.vcId": this._raidVc.id,
            },
            {
                $set: {
                    "activeRaids.$.otherChannels.feedbackChannelId": channel.id,
                },
            }
        );
        if (!res) return false;
        this._guildDoc = res;
        return true;
    }

    /**
     * Adds an early location entry to the early location map, optionally also saving it to the database.
     * @param {GuildMember} member The guild member that is getting early location.
     * @param {string} reactionCodeName The reaction code name corresponding to the reaction that the person chose.
     * @param {string[]} modifiers The modifiers for this reaction, if any.
     * @param {boolean} [addToDb = false] Whether to add to the database.
     * @returns {Promise<boolean>} True if added to the map, false otherwise.
     * @private
     */
    private async addEarlyLocationReaction(
        member: GuildMember,
        reactionCodeName: string,
        modifiers: string[],
        addToDb: boolean = false
    ): Promise<boolean> {
        LOGGER.info(`${this._instanceInfo} Adding early location for ${member.displayName} with a ${reactionCodeName}`);
        if (!this._pplWithEarlyLoc.has(reactionCodeName)) return false;
        const reactInfo = this._allEssentialOptions.get(reactionCodeName);
        if (!reactInfo) return false;

        const prop = this._pplWithEarlyLoc.get(reactionCodeName);
        if (!prop || !this.stillNeedEssentialReact(reactionCodeName)) return false;
        prop.push({ member: member, modifiers: modifiers });

        if (!addToDb || !this._raidVc || !this._addedToDb || !this._isValid) return true;

        const res = await MongoManager.updateAndFetchGuildDoc(
            {
                guildId: this._guild.id,
                "activeRaids.vcId": this._raidVc.id,
            },
            {
                $push: {
                    "activeRaids.$.earlyLocationReactions": {
                        userId: member.id,
                        reactCodeName: reactionCodeName,
                        modifiers: modifiers,
                    },
                },
            }
        );
        if (!res) return false;
        this._guildDoc = res;
        return true;
    }

    /**
     * Updates the location to the specified location.
     * @param {string} newLoc The specified location.
     * @returns {Promise<boolean>} Whether this was successful.
     * @private
     */
    private async updateLocation(newLoc: string): Promise<boolean> {
        LOGGER.info(`${this._instanceInfo} Updating location of raid to ${newLoc}}`);
        if (!this._raidVc || !this._addedToDb || !this._isValid) return false;

        this._location = newLoc;
        this.logEvent(`${EmojiConstants.MAP_EMOJI} Location changed to: ${newLoc}`, true).catch();

        // Update the location in the database.
        const res = await MongoManager.updateAndFetchGuildDoc(
            {
                guildId: this._guild.id,
                "activeRaids.vcId": this._raidVc.id,
            },
            {
                $set: {
                    "activeRaids.$.location": newLoc,
                },
            }
        );

        if (!res) return false;
        this._guildDoc = res;
        return true;
    }

    /**
     * Sends location to elite location channel, if exists for section
     * Only sends loc during AFK/IN_RAID phases
     * @returns {Promise<boolean>} Whether a message was sent.
     * @private
     */
    private async sendLocToElite(): Promise<boolean> {
        if (!this._eliteLocChannel) {
            return false;
        }
        if (this._raidStatus === RaidStatus.NOTHING || this._raidStatus === RaidStatus.PRE_AFK_CHECK) {
            return false;
        }

        const tempMsg = await this._eliteLocChannel.send({
            content: `@here Current location for ${this._leaderName}'s ${this._dungeon.dungeonName} is \`${
                this._location ? this._location : "Not Set"
            }\``,
        });
        sendTemporaryAlert(this._controlPanelChannel, `Location sent to ${this._eliteLocChannel.name}`, 5 * 1000);
        return true;
    }

    /**
     * Updates the members that were in the raid VC at the time the raid VC closed (i.e. when AFK check ended).
     * @returns {Promise<boolean>} Whether this was successful.
     * @private
     */
    private async updateMembersArr(): Promise<boolean> {
        if (!this._raidVc || !this._addedToDb || !this._isValid) return false;

        this._membersThatJoined = Array.from(this._raidVc.members.values());

        // Update the location in the database.
        const res = await MongoManager.updateAndFetchGuildDoc(
            {
                guildId: this._guild.id,
                "activeRaids.vcId": this._raidVc.id,
            },
            {
                $set: {
                    "activeRaids.$.membersThatJoined": this._membersThatJoined.map((x) => x.id),
                },
            }
        );

        if (!res) return false;
        this._guildDoc = res;
        return true;
    }

    /**
     * Adds a raid object to the database. This should only be called once the AFK check has started.
     * @returns {Promise<boolean>} Whether this was successful.
     * @private
     */
    private async addRaidToDatabase(): Promise<boolean> {
        if (this._addedToDb) return false;

        const obj = this.getRaidInfoObject();
        if (!obj) return false;
        const res = await MongoManager.updateAndFetchGuildDoc(
            { guildId: this._guild.id },
            {
                $push: {
                    activeRaids: obj,
                },
            }
        );

        if (!res) return false;
        this._guildDoc = res;
        this._addedToDb = true;
        return true;
    }

    /**
     * Removes a raid object from the database. This should only be called once per raid.
     * @returns {Promise<boolean>} Whether this was successful.
     * @private
     */
    private async removeRaidFromDatabase(): Promise<boolean> {
        if (!this._raidVc || !this._addedToDb) return false;

        const res = await MongoManager.updateAndFetchGuildDoc(
            { guildId: this._guild.id },
            {
                $pull: {
                    activeRaids: {
                        vcId: this._raidVc.id,
                    },
                },
            }
        );
        if (!res) return false;
        this._guildDoc = res;
        return true;
    }

    /**
     * Sets the raid status to an ongoing raid. This should only be called once per raid.
     * @param {RaidStatus} status The status to set this raid to.
     * @returns {Promise<boolean>} Whether this was successful.
     * @private
     */
    private async setRaidStatus(status: RaidStatus): Promise<boolean> {
        if (!this._raidVc || !this._addedToDb || !this._isValid) return false;

        this._raidStatus = status;
        // Update the location in the database.
        const res = await MongoManager.updateAndFetchGuildDoc(
            {
                guildId: this._guild.id,
                "activeRaids.vcId": this._raidVc.id,
            },
            {
                $set: {
                    "activeRaids.$.status": status,
                },
            }
        );
        if (!res) return false;
        this._guildDoc = res;
        return true;
    }

    /**
     * Sends a message to all early location people.
     * @param {MessageOptions} msgOpt The message content to send.
     * @private
     */
    private sendMsgToEarlyLocationPeople(msgOpt: MessageOptions): void {
        LOGGER.info(`${this._instanceInfo} Sending message to early location receivers: ${msgOpt.content}`);
        const sentMsgTo: string[] = [];
        for (const [, members] of this._pplWithEarlyLoc) {
            members.forEach(async (obj) => {
                if (sentMsgTo.includes(obj.member.id)) return;
                sentMsgTo.push(obj.member.id);
                await GlobalFgrUtilities.tryExecuteAsync(async () => {
                    await obj.member.send(msgOpt);
                });
            });
        }
    }

    /**
     * Stops all intervals and collectors that is being used and set the intervals and collectors instance variables
     * to null.
     * @param {string} [reason] The reason.
     * @private
     */
    private async stopAllIntervalsAndCollectors(reason?: string) {
        LOGGER.info(`${this._instanceInfo} Stopping all intervals and collectors for reason: ${reason ?? null}`);
        this._intervalsAreRunning = false;

        this._controlPanelReactionCollector?.stop();
        this._controlPanelReactionCollector = null;

        this._afkCheckButtonCollector?.stop();
        this._afkCheckButtonCollector = null;
        return;
    }

    /**
     * Starts the intervals, which periodically updates the headcount message and the control panel message.
     * @return {boolean} Whether the intervals started.
     * @private
     */
    private startIntervals(): boolean {
        if (!this._afkCheckMsg || !this._controlPanelMsg) return false;
        if (this._intervalsAreRunning || this._raidStatus === RaidStatus.NOTHING) return false;
        LOGGER.info(`${this._instanceInfo} Starting all intervals`);
        this._intervalsAreRunning = true;

        this.updateControlPanel().catch();
        this.updateRaidPanel().catch();

        return true;
    }

    /**
     * Interval for control panel
     */
    private async updateControlPanel() {
        LOGGER.debug(`${this._instanceInfo} Control Panel Interval`);

        // If control panel does not exist,
        // Stop intervals and return
        if (!this._controlPanelMsg || !this._raidVc || !this._isValid) {
            await this.stopAllIntervalsAndCollectors("Control panel or raid vc does not exist");
            return;
        }
        // If intervals have stopped,
        // Return
        if (!this._intervalsAreRunning) {
            return;
        }

        // If headcount times out.
        // stop intervals and return
        if (Date.now() > this._expTime) {
            LOGGER.info(`${this._instanceInfo} Raid expired, aborting`);
            this.cleanUpRaid(true).then();
            return true;
        }

        const editMessage = this._controlPanelMsg.edit({
            embeds: [this.getControlPanelEmbed()!],
        });

        const delayUpdate = delay(this._intervalDelay);

        await Promise.all([editMessage, delayUpdate]).catch();
        this.updateControlPanel().catch();
    }

    /**
     * Interval for headcount panel
     */
    private async updateRaidPanel() {
        LOGGER.debug(`${this._instanceInfo} Raid Panel Interval`);
        /**
         * If headcount panel does not exist,
         * Stop intervals and return*/
        if (!this._afkCheckMsg) {
            await this.stopAllIntervalsAndCollectors("Raid msg does not exist");
            return;
        }
        /**If intervals have stopped,
         * return
         */
        if (!this._intervalsAreRunning) {
            return;
        }
        /**If not in AFK check,
         * no need to update panel, return
         */
        if (this._raidStatus !== RaidStatus.AFK_CHECK && this._raidStatus !== RaidStatus.PRE_AFK_CHECK) {
            return;
        }
        const editMessage = this._afkCheckMsg.edit({
            embeds: [this.getAfkCheckEmbed()!],
            components: AdvancedCollector.getActionRowsFromComponents(this._afkCheckButtons),
        });

        const delayUpdate = delay(this._intervalDelay);

        await Promise.all([editMessage, delayUpdate]).catch();
        this.updateRaidPanel().catch();
    }

    /**
     * Starts an AFK check collector. Only works during an AFK check.
     * @returns {boolean} Whether the collector started successfully.
     * @private
     */
    private startAfkCheckCollector(): boolean {
        if (!this._afkCheckMsg) return false;
        if (this._afkCheckButtonCollector) return false;
        if (this._raidStatus !== RaidStatus.AFK_CHECK && this._raidStatus !== RaidStatus.PRE_AFK_CHECK) return false;

        LOGGER.info(`${this._instanceInfo} Starting raid AFK Check collector`);

        this._afkCheckButtonCollector = this._afkCheckMsg.createMessageComponentCollector({
            filter: (i) => !i.user.bot && this._allEssentialOptions.has(i.customId),
            time: this._raidSection.otherMajorConfig.afkCheckProperties.afkCheckTimeout,
        });

        // Remember that interactions are all going to be in _allEssentialOptions
        this._afkCheckButtonCollector.on("collect", async (i) => {
            if (this._pplConfirmingReaction.has(i.user.id)) {
                i.reply({
                    content:
                        "You are in the process of confirming a reaction. If you accidentally dismissed the" +
                        " confirmation message, you may need to wait 15 seconds before you can try again.",
                    ephemeral: true,
                }).catch();
                return;
            }

            const memberThatResponded = await GuildFgrUtilities.fetchGuildMember(this._guild, i.user.id);
            if (!memberThatResponded) {
                i.reply({
                    content: "An unknown error occurred.",
                    ephemeral: true,
                }).catch();
                return;
            }

            // Does the VC even exist?
            if (!this._raidVc || !this._isValid || !GuildFgrUtilities.hasCachedChannel(this._guild, this._raidVc.id)) {
                await this.cleanUpRaid(true);
                return;
            }

            // Is the person in a VC?
            if (!memberThatResponded.voice.channel) {
                i.reply({
                    content: "In order to indicate your class/gear preference, you need to be in a voice channel.",
                    ephemeral: true,
                }).catch();
                return;
            }

            const mapKey = i.customId;
            const reactInfo = this._allEssentialOptions.get(mapKey)!;
            const members = this._pplWithEarlyLoc.get(mapKey)!;

            LOGGER.info(`${this._instanceInfo} Collected reaction from ${memberThatResponded.displayName}`);
            // If the member already got this, then don't let them get this again.
            if (members.some((x) => x.member.id === i.user.id)) {
                LOGGER.info(`${this._instanceInfo} Reaction was already accounted for`);
                i.reply({
                    content: "You have already selected this!",
                    ephemeral: true,
                }).catch();
                return;
            }

            // Item display for future use
            const itemDis = getItemDisplay(reactInfo);
            // If we no longer need this anymore, then notify them
            if (!this.stillNeedEssentialReact(mapKey)) {
                LOGGER.info(`${this._instanceInfo} Reaction no longer essential, person not moved`);
                i.reply({
                    content: `Sorry, but the maximum number of ${itemDis} has been reached.`,
                    ephemeral: true,
                }).catch();
                return;
            }

            this._pplConfirmingReaction.add(i.user.id);
            const res = await confirmReaction(
                i,
                this._allEssentialOptions,
                this._modifiersToUse,
                this._earlyLocToRole,
                this._earlyLocPointCost
            );

            if (!this._raidVc || !this._isValid) {
                LOGGER.info(`${this._instanceInfo} Raid closed during reaction`);
                if (res.success || res.errorReply.alreadyReplied) {
                    await i.editReply({
                        content: "The raid you are attempting to react to has been closed or aborted.",
                        components: [],
                    });
                    return;
                }

                await i.reply({
                    content: "The raid you are attempting to react to has been closed or aborted.",
                    components: [],
                });
                return;
            }

            this._pplConfirmingReaction.delete(i.user.id);
            if (!res.success) {
                if (res.errorReply.alreadyReplied) {
                    await i.editReply({
                        content: res.errorReply.errorMsg,
                        components: [],
                    });
                } else {
                    await i.reply({
                        content: res.errorReply.errorMsg,
                        ephemeral: true,
                        components: [],
                    });
                }
                return;
            }

            // Make sure we can actually give early location. It might have changed.
            if (!this.stillNeedEssentialReact(mapKey)) {
                LOGGER.info(`${this._instanceInfo} Reaction no longer essential, person not moved`);
                await i.editReply({
                    content:
                        reactInfo.type === "EARLY_LOCATION"
                            ? "Although you reacted with this button, you are not able to receive early location" +
                              " because someone else beat you to the last slot."
                            : `Although you have a ${itemDis}, we do not need this anymore.`,
                    components: [],
                });
                return;
            }

            // Add to database
            await this.addEarlyLocationReaction(memberThatResponded, mapKey, res.react!.modifiers, true);
            if (res.react?.successFunc) {
                await res.react.successFunc(memberThatResponded);
            }

            // If we no longer need this, then edit the button so no one else can click on it.
            if (!this.stillNeedEssentialReact(mapKey)) {
                LOGGER.info(`${this._instanceInfo} Reaction no longer essential, disabling button`);
                const idxOfButton = this._afkCheckButtons.findIndex((x) => x.customId === mapKey);
                this._afkCheckButtons[idxOfButton].setDisabled(true);
            }
            LOGGER.info(`${this._instanceInfo} Reaction confirmed`);
            const confirmationContent = new StringBuilder()
                .append("Thank you for confirming your choice of: ")
                .append(itemDis)
                .appendLine(2)
                .append(
                    this._location
                        ? `The raid location is: **${this._location}**.`
                        : "The raid location will be set shortly."
                )
                .appendLine(2);

            if (this._raidSection.otherMajorConfig.afkCheckProperties.customMsg.earlyLocConfirmMsg) {
                confirmationContent.append(
                    this._raidSection.otherMajorConfig.afkCheckProperties.customMsg.earlyLocConfirmMsg
                );
            }

            confirmationContent
                .appendLine(2)
                .append("**Make sure** the bot can send you direct messages. If the raid leader changes the ")
                .append("location, the new location will be sent to you via direct messages.");

            await i.editReply({
                content: confirmationContent.toString(),
                components: [],
            });

            this.logEvent(
                `${EmojiConstants.KEY_EMOJI} ${memberThatResponded.displayName} (${memberThatResponded.id}) confirmed` +
                    " that they have" +
                    ` ${reactInfo.name} (${reactInfo.type}). Modifiers: \`[${res.react!.modifiers.join(", ")}]\``,
                true
            ).catch();

            if (memberThatResponded.voice.channel) {
                if (memberThatResponded.voice.channelId === this._raidVc.id) return;
                LOGGER.info(`${this._instanceInfo} Moving ${memberThatResponded.displayName} into raid VC`);
                memberThatResponded.voice.setChannel(this._raidVc).catch();
                return;
            }

            this._peopleToAddToVc.add(memberThatResponded.id);
        });

        // If time expires, then end AFK check immediately.
        this._afkCheckButtonCollector.on("end", (reason: string) => {
            if (reason !== "time") return;
            switch (this._raidStatus) {
                case RaidStatus.PRE_AFK_CHECK: {
                    this.startAfkCheck().then();
                    break;
                }
                case RaidStatus.AFK_CHECK: {
                    this.endAfkCheck(null).then();
                    break;
                }
            }
        });

        return true;
    }

    /**
     * Starts a control panel collector.
     * @returns {boolean} Whether the collector started successfully.
     * @private
     */
    private startControlPanelCollector(): boolean {
        if (!this._controlPanelMsg) return false;
        if (this._controlPanelReactionCollector) return false;
        if (this._raidStatus === RaidStatus.NOTHING) return false;
        LOGGER.info(`${this._instanceInfo} Starting raid control panel collector`);
        this._controlPanelReactionCollector = this._controlPanelMsg.createMessageComponentCollector({
            filter: controlPanelCollectorFilter(this._guildDoc, this._raidSection, this._guild),
            // TODO let this be customizable?
            time: this._raidStatus === RaidStatus.IN_RUN ? 4 * 60 * 60 * 1000 : undefined,
        });

        const validateInVc = async (i: MessageComponentInteraction): Promise<boolean> => {
            // Should have already been fetched from the collector filter function
            // So this should be cached
            const member = await GuildFgrUtilities.fetchGuildMember(this._guild, i.user.id);
            if (!member) {
                i.reply({
                    content: "An unknown error occurred. Please try again later.",
                    ephemeral: true,
                }).catch();
                return false;
            }

            if (member.voice.channel?.id !== this._raidVc?.id) {
                i.reply({
                    content: "You need to be in the correct raiding VC to interact with these controls.",
                    ephemeral: true,
                }).catch();
                return false;
            }

            return true;
        };

        if (this._raidStatus === RaidStatus.PRE_AFK_CHECK) {
            this._controlPanelReactionCollector.on("collect", async (i) => {
                if (!(await validateInVc(i))) {
                    return;
                }

                await i.deferUpdate();
                if (i.customId === RaidInstance.START_AFK_CHECK_ID) {
                    LOGGER.info(`${this._instanceInfo} Leader chose to start AFK Check`);
                    this.startAfkCheck().then();
                    return;
                }

                if (i.customId === RaidInstance.ABORT_AFK_ID) {
                    LOGGER.info(`${this._instanceInfo} Leader chose to abort Pre-AFK Check`);
                    this.endRaid(i.user).then();
                    return;
                }

                if (i.customId === RaidInstance.SET_LOCATION_ID) {
                    LOGGER.info(`${this._instanceInfo} Leader chose to set a new location`);
                    this.getNewLocation(i.user).then();
                    return;
                }
            });
            return true;
        }

        if (this._raidStatus === RaidStatus.AFK_CHECK) {
            this._controlPanelReactionCollector.on("collect", async (i) => {
                if (!(await validateInVc(i))) {
                    return;
                }
                const member = await GuildFgrUtilities.fetchGuildMember(this._guild, i.user.id);
                await i.deferUpdate();
                if (i.customId === RaidInstance.START_RAID_ID) {
                    LOGGER.info(`${this._instanceInfo} ${member?.displayName} chose to end AFK Check and start raid`);
                    this.endAfkCheck(i.user).then();
                    return;
                }

                if (i.customId === RaidInstance.ABORT_AFK_ID) {
                    LOGGER.info(`${this._instanceInfo} ${member?.displayName} chose to abort AFK Check`);
                    this.endRaid(i.user).then();
                    return;
                }

                if (i.customId === RaidInstance.SET_LOCATION_ID) {
                    LOGGER.info(`${this._instanceInfo} ${member?.displayName} chose to set a new location`);
                    this.getNewLocation(i.user).then();
                    return;
                }
            });

            return true;
        }

        // Is in raid
        this._controlPanelReactionCollector.on("collect", async (i) => {
            if (!(await validateInVc(i))) {
                return;
            }
            const member = await GuildFgrUtilities.fetchGuildMember(this._guild, i.user.id);

            if (i.customId === RaidInstance.END_RAID_ID) {
                LOGGER.info(`${this._instanceInfo} ${member?.displayName} chose to end raid`);
                this.endRaid(i.user).then();
                return;
            }

            if (i.customId === RaidInstance.RESTART_RAID) {
                LOGGER.info(`${this._instanceInfo} ${member?.displayName} chose to restart AFK check.`);
                await this.endRaid(i.user, true);
                const rm = new RaidInstance(
                    member!,
                    await MongoManager.getOrCreateGuildDoc(this._guild.id, true),
                    this._raidSection,
                    this._dungeon,
                    {
                        existingVc: {
                            vc: this._raidVc!,
                            oldPerms: this._oldVcPerms,
                        },
                    }
                );
                rm.startPreAfkCheck().then();
                return;
            }

            if (i.customId === RaidInstance.SET_LOCATION_ID) {
                await i.deferUpdate();
                LOGGER.info(`${this._instanceInfo} ${member?.displayName} chose to set a new location`);
                this.getNewLocation(i.user).then();
                return;
            }

            if (i.customId === RaidInstance.LOCK_VC_ID) {
                LOGGER.info(`${this._instanceInfo} ${member?.displayName} chose to lock the VC`);
                await Promise.all([
                    this._raidVc?.permissionOverwrites.edit(this._guild.roles.everyone.id, {
                        CONNECT: false,
                    }),
                    i.reply({
                        content: "Locked Raid VC.",
                        ephemeral: true,
                    }),
                    this.logEvent("Raid VC locked.", true),
                ]);
                sendTemporaryAlert(
                    this._afkCheckChannel,
                    `${this._leaderName}'s Raid VC has been locked.`,
                    this._tempAlertDelay
                ).catch();
                return;
            }

            if (i.customId === RaidInstance.UNLOCK_VC_ID) {
                LOGGER.info(`${this._instanceInfo} ${member?.displayName} chose to unlock the VC`);
                await Promise.all([
                    this._raidVc?.permissionOverwrites.edit(this._guild.roles.everyone.id, {
                        CONNECT: null,
                    }),
                    i.reply({
                        content: "Unlocked Raid VC.",
                        ephemeral: true,
                    }),
                    this.logEvent("Raid VC unlocked.", true).catch(),
                ]);
                sendTemporaryAlert(
                    this._afkCheckChannel,
                    `${this._leaderName}'s Raid VC has been unlocked.`,
                    this._tempAlertDelay
                ).catch();
                return;
            }

            if (i.customId === RaidInstance.PARSE_VC_ID) {
                LOGGER.info(`${this._instanceInfo} ${member?.displayName} chose to parse the VC`);
                await i.deferUpdate();
                const res = await AdvancedCollector.startNormalCollector<MessageAttachment>(
                    {
                        msgOptions: {
                            content:
                                "Please send a **screenshot** (not a URL to a screenshot, but an actual attachment)" +
                                " containing the results of your `/who` now. This screenshot does not need to be" +
                                " cropped. To cancel this process, please type `cancel`.",
                        },
                        cancelFlag: "cancel",
                        targetChannel: this._controlPanelChannel,
                        targetAuthor: i.user,
                        deleteBaseMsgAfterComplete: true,
                        deleteResponseMessage: false,
                        duration: 30 * 1000,
                    },
                    (m: Message) => {
                        if (m.attachments.size === 0) return;

                        // Images have a height property, non-images don't.
                        const imgAttachment = m.attachments.find((x) => x.height !== null);
                        if (!imgAttachment) return;

                        return imgAttachment;
                    }
                );

                if (!res) return;
                const parseSummary = await RaidInstance.parseScreenshot(res.url, this._raidVc);
                if (!this._raidVc || !this._isValid) return;

                this.logEvent(`Parse executed by ${i.user.tag} (${i.user.id}). Link: \`${res.url}\``, true).catch();

                if (!parseSummary) {
                    this.logEvent("Parse failed; the API may not be functioning at this time.", true).catch();

                    return;
                }

                const embed = await RaidInstance.interpretParseRes(parseSummary, i.user, this._raidVc);
                await this._controlPanelChannel.send({ embeds: [embed] }).catch();
                if (!member) {
                    return;
                }

                const roleId = QuotaManager.findBestQuotaToAdd(member, this._guildDoc, "Parse");
                if (!roleId) {
                    return;
                }

                await QuotaManager.logQuota(member, roleId, "Parse", 1);
                return;
            }
        });

        this._controlPanelReactionCollector.on("end", async (_, r) => {
            if (r !== "time") return;
            this.endRaid(null).catch();
        });

        return true;
    }

    /**
     * Logs a run. This will begin an interactive process where the member that ended the run:
     * - Selects the main leader.
     * - Selects any key poppers.
     * - Selects success/failure of raid.
     * - Sends a screenshot of all the players that completed the raid (/who).
     *
     * This will also log quotas, stats, and add points accordingly.
     *
     * @param {GuildMember} memberThatEnded The member that ended this run.
     * @private
     */
    private async logRun(memberThatEnded: GuildMember): Promise<void> {
        LOGGER.info(`${this._instanceInfo} Logging the run`);
        const membersThatLed: GuildMember[] = [];
        const membersKeyPoppers: PriorityLogInfo[] = [];
        const membersAtEnd: GuildMember[] = [];
        const membersThatLeft: GuildMember[] = [];

        // 1) Validate number of completions
        const botMsg = await GlobalFgrUtilities.sendMsg(this._controlPanelChannel, {
            embeds: [
                MessageUtilities.generateBlankEmbed(memberThatEnded, "RED")
                    .setTitle(`Logging Run: ${this._dungeon.dungeonName}`)
                    .setDescription(
                        "What was the run status of the __last__ dungeon that was completed? If you did a chain, you" +
                            " will need to manually log the other runs."
                    )
                    .setFooter({ text: FOOTER_INFO_MSG }),
            ],
            components: AdvancedCollector.getActionRowsFromComponents([
                new MessageButton()
                    .setLabel("Success")
                    .setCustomId("success")
                    .setEmoji(EmojiConstants.GREEN_CHECK_EMOJI)
                    .setStyle("SUCCESS"),
                new MessageButton()
                    .setLabel("Failed")
                    .setCustomId("failed")
                    .setEmoji(EmojiConstants.X_EMOJI)
                    .setStyle("DANGER"),
                ButtonConstants.CANCEL_LOGGING_BUTTON,
            ]),
        });

        // No bot message = don't do logging
        if (!botMsg) {
            return;
        }

        const runStatusRes = await AdvancedCollector.startInteractionCollector({
            acknowledgeImmediately: true,
            clearInteractionsAfterComplete: false,
            deleteBaseMsgAfterComplete: false,
            duration: 5 * 60 * 1000,
            oldMsg: botMsg,
            targetAuthor: memberThatEnded,
            targetChannel: this._controlPanelChannel,
        });

        if (!runStatusRes || runStatusRes.customId === ButtonConstants.CANCEL_LOGGING_ID) {
            // TODO validate this better
            botMsg.delete().catch();
            return;
        }

        const isSuccess = runStatusRes.customId === "success";

        const skipButton = new MessageButton()
            .setLabel("Skip")
            .setEmoji(EmojiConstants.LONG_RIGHT_TRIANGLE_EMOJI)
            .setStyle("DANGER")
            .setCustomId("skip");

        const buttonsForSelectingMembers = AdvancedCollector.getActionRowsFromComponents([
            new MessageButton()
                .setLabel("Confirm")
                .setEmoji(EmojiConstants.GREEN_CHECK_EMOJI)
                .setStyle("SUCCESS")
                .setCustomId("confirm"),
            skipButton,
            ButtonConstants.CANCEL_BUTTON,
        ]);

        // 2) Get main leader.
        LOGGER.info(`${this._instanceInfo} Determining main leader`);
        let mainLeader: GuildMember | null = memberThatEnded;
        while (true) {
            await botMsg.edit({
                embeds: [
                    MessageUtilities.generateBlankEmbed(memberThatEnded, "RED")
                        .setTitle(`Leader that Led: ${this._dungeon.dungeonName}`)
                        .setDescription(
                            "Who was the main leader in the __last__ run? Usually, the main leader is the" +
                                " leader that led a majority of the run."
                        )
                        .addField("Selected Main Leader", `${mainLeader} - \`${mainLeader.displayName}\``)
                        .addField(
                            "Instructions",
                            "The selected main leader is shown above. To select a main leader, either type an in-game" +
                                " name, Discord ID, or mention a person. Once you are satisfied with your choice," +
                                " press the **Confirm** button. If you don't want to log this run with *any* main" +
                                " leader, select the **Skip** button."
                        )
                        .setFooter({ text: FOOTER_INFO_MSG }),
                ],
                components: buttonsForSelectingMembers,
            });

            const memberToPick = await AdvancedCollector.startDoubleCollector<GuildMember | -1>(
                {
                    cancelFlag: "-cancel",
                    deleteResponseMessage: true,
                    acknowledgeImmediately: true,
                    clearInteractionsAfterComplete: false,
                    deleteBaseMsgAfterComplete: false,
                    duration: 5 * 60 * 1000,
                    oldMsg: botMsg,
                    targetAuthor: memberThatEnded,
                    targetChannel: this._controlPanelChannel,
                },
                async (m) => (await UserManager.resolveMember(this._guild, m.content ?? "", true))?.member ?? -1
            );

            if (!memberToPick) {
                botMsg.delete().catch();
                return;
            }

            if (typeof memberToPick === "number") {
                await botMsg.edit({
                    embeds: [
                        MessageUtilities.generateBlankEmbed(this._guild, "RED")
                            .setTitle("Invalid Member Given")
                            .setDescription("Please specify a valid member. This can either be a mention, ID, or IGN.")
                            .setFooter({ text: "After 5 seconds, this message will ask again." }),
                    ],
                    components: [],
                });

                await MiscUtilities.stopFor(5 * 1000);
                continue;
            }

            if (memberToPick instanceof MessageComponentInteraction) {
                if (memberToPick.customId === "confirm") {
                    break;
                }

                if (memberToPick.customId === "skip") {
                    mainLeader = null;
                    break;
                }

                if (memberToPick.customId === ButtonConstants.CANCEL_LOGGING_ID) {
                    botMsg.delete().catch();
                    return;
                }

                continue;
            }

            mainLeader = memberToPick;
        }

        // 3) Get key poppers
        LOGGER.info(`${this._instanceInfo} Determining key poppers`);
        const allKeys = this._allEssentialOptions.filter((x) => x.type === "KEY" || x.type === "NM_KEY");
        for await (const [key, reactionInfo] of allKeys) {
            const possiblePoppers = this._pplWithEarlyLoc.get(key)!;
            const selectMenus: MessageSelectMenu[] = [];
            ArrayUtilities.breakArrayIntoSubsets(possiblePoppers, 25).forEach((subset, index) => {
                selectMenus.push(
                    new MessageSelectMenu()
                        .setCustomId(`${key}-${index}`)
                        .setMinValues(1)
                        .setMaxValues(1)
                        .setOptions(
                            subset.map((x) => {
                                return {
                                    label: x.member.displayName,
                                    value: x.member.id,
                                    description: `Modifiers: [${x.modifiers.join(", ")}]`,
                                };
                            })
                        )
                );
            });

            const components = buttonsForSelectingMembers.concat(
                AdvancedCollector.getActionRowsFromComponents(selectMenus)
            );

            let selectedMember: GuildMember | null = null;
            while (true) {
                await botMsg.edit({
                    embeds: [
                        MessageUtilities.generateBlankEmbed(memberThatEnded, "RED")
                            .setTitle(`Logging Key Poppers: ${this._dungeon.dungeonName}`)
                            .setDescription(
                                `You are now logging the ${getItemDisplay(reactionInfo)} popper for the __last` +
                                    " dungeon__ that was either completed or failed. If you need to log more than one" +
                                    " key, please manually do it by command."
                            )
                            .addField(
                                "Selected Popper",
                                selectedMember
                                    ? `${selectedMember} - \`${selectedMember.displayName}\``
                                    : "Not Selected."
                            )
                            .addField(
                                "Instructions",
                                "The popper for this key is shown above. To log the person that used this key for" +
                                    " the last dungeon in this run, either send their in-game name, Discord ID, or" +
                                    " mention them. You may alternatively select their IGN from the select menu below." +
                                    " If no one used this key for the last dungeon in this run (excluding Bis keys)," +
                                    " press the `Skip` button. Once you selected the correct member, press the" +
                                    " `Confirm` button."
                            )
                            .setFooter({ text: FOOTER_INFO_MSG }),
                    ],
                    components: components,
                });

                const memberToPick = await AdvancedCollector.startDoubleCollector<GuildMember | -1>(
                    {
                        cancelFlag: "-cancel",
                        deleteResponseMessage: true,
                        acknowledgeImmediately: true,
                        clearInteractionsAfterComplete: false,
                        deleteBaseMsgAfterComplete: false,
                        duration: 5 * 60 * 1000,
                        oldMsg: botMsg,
                        targetAuthor: memberThatEnded,
                        targetChannel: this._controlPanelChannel,
                    },
                    async (m) => (await UserManager.resolveMember(this._guild, m.content ?? "", true))?.member ?? -1
                );

                if (!memberToPick) {
                    botMsg.delete().catch();
                    return;
                }

                if (typeof memberToPick === "number") {
                    await botMsg.edit({
                        embeds: [
                            MessageUtilities.generateBlankEmbed(this._guild, "RED")
                                .setTitle("Invalid Member Given")
                                .setDescription(
                                    "Please specify a valid member. This can either be a mention, ID, or IGN."
                                )
                                .setFooter({ text: "After 5 seconds, this message will ask again." }),
                        ],
                        components: [],
                    });

                    await MiscUtilities.stopFor(5 * 1000);
                    continue;
                }

                if (memberToPick instanceof MessageComponentInteraction) {
                    if (memberToPick.isSelectMenu()) {
                        selectedMember = possiblePoppers.find((x) => x.member.id === memberToPick.values[0])!.member;
                        continue;
                    }

                    if (memberToPick.customId === "confirm") {
                        break;
                    }

                    if (memberToPick.customId === "skip") {
                        selectedMember = null;
                        break;
                    }

                    if (memberToPick.customId === ButtonConstants.CANCEL_LOGGING_ID) {
                        botMsg.delete().catch();
                        return;
                    }

                    continue;
                }

                selectedMember = memberToPick;
            }

            if (selectedMember) {
                membersKeyPoppers.push({
                    id: key,
                    member: selectedMember,
                    name: reactionInfo.name,
                });
            }
        }

        // 4) Get /who if success
        // Otherwise, give everyone in the VC a fail
        LOGGER.info(`${this._instanceInfo} Parsing /who for completions`);
        if (isSuccess) {
            await botMsg.edit({
                embeds: [
                    MessageUtilities.generateBlankEmbed(memberThatEnded, "RED")
                        .setTitle(`Logging Run: ${this._dungeon.dungeonName}`)
                        .setDescription(
<<<<<<< HEAD
                            "Please send a screenshot containing the `/who` results from the completion of the" +
                                " dungeon. If you don't have a `/who` screenshot, press the `Skip` button. Your" +
                                " screenshot should be an image, not a link to one."
=======
                            "Please send a screenshot containing the `/who` results from the completion of the"
                            + " dungeon. If you don't have a `/who` screenshot, press the `Skip` button or the"
                            + " `Users in VC` button to log for everyone who was still in the voice channel."
                            + " Your screenshot should be an image, not a link to one."
>>>>>>> c7558c6b
                        )
                        .addField(
                            "Warning",
                            "The person that ended the run should be the same person that took this /who screenshot."
                        )
                        .setFooter({ text: FOOTER_INFO_MSG }),
                ],
<<<<<<< HEAD
                components: AdvancedCollector.getActionRowsFromComponents([skipButton]),
=======
                components: AdvancedCollector.getActionRowsFromComponents([
                    new MessageButton()
                        .setLabel("Users in VC")
                        .setEmoji("🎙️")
                        .setStyle("PRIMARY")
                        .setCustomId("parse-vc"),
                    skipButton
                ])
>>>>>>> c7558c6b
            });

            let attachment: MessageAttachment | null = null;
            const resObj = await AdvancedCollector.startDoubleCollector<Message>(
                {
                    oldMsg: botMsg,
                    cancelFlag: "cancel",
                    targetChannel: this._controlPanelChannel,
                    targetAuthor: memberThatEnded,
                    deleteBaseMsgAfterComplete: false,
                    deleteResponseMessage: false,
                    duration: 5 * 60 * 1000,
                    acknowledgeImmediately: true,
                    clearInteractionsAfterComplete: false,
                },
                (m: Message) => {
                    if (m.attachments.size === 0) return;

                    // Images have a height property, non-images don't.
                    const imgAttachment = m.attachments.find((x) => x.height !== null);
                    if (!imgAttachment) {
                        m.delete().catch();
                        return;
                    }

                    attachment = imgAttachment;
                    return m;
                }
            );

            if (!resObj) {
                botMsg.delete().catch();
                return;
            }

            if (resObj instanceof Message && attachment) {
                const data = await GlobalFgrUtilities.tryExecuteAsync(async () => {
                    const res = await RealmSharperWrapper.parseWhoScreenshotOnly(attachment!.url);
                    return res ? res : null;
                });
                LOGGER.info(`${this._instanceInfo} Names found in completion: ${data?.names}`);
                resObj.delete().catch();
                if (data && data.names.length > 0) {
                    for (const memberThatJoined of this._membersThatJoined) {
                        const names = UserManager.getAllNames(memberThatJoined.displayName, true);
                        // If we can find at least one name (in the person's display name) that is also in the
                        // /who, then give them credit
                        if (data.names.some((x) => names.includes(x.toLowerCase()))) {
                            membersAtEnd.push(memberThatJoined);
                            continue;
                        }
                        else if (memberThatJoined.id !== mainLeader?.id) membersThatLeft.push(memberThatJoined);
                    }
                } else {
                    await botMsg.edit({
                        embeds: [
                            MessageUtilities.generateBlankEmbed(memberThatEnded, "RED")
                                .setTitle(`Logging Run: ${this._dungeon.dungeonName}`)
                                .setDescription(
                                    "It appears that the parsing API isn't up, or the screenshot that you provided" +
                                        " is not valid. In either case, this step has been skipped."
                                )
                                .setFooter({ text: "This will move to the next step in 5 seconds." }),
                        ],
                    });

                    await MiscUtilities.stopFor(5 * 1000);
                }
            }
<<<<<<< HEAD
        } else {
=======

            // Giving completes to those who were in VC instead of asking for a /who
            if (!(resObj instanceof Message) && resObj.customId) {
                if (resObj.customId === "parse-vc") { // Else, it is the "skip" button    
                    // Filter against those who originally joined VC to remove those who left.
                    const lastInVC = this._membersThatJoined.filter(member => !this._membersThatLeftChannel.includes(member) && mainLeader?.id !== member.id);

                    membersAtEnd.push(...lastInVC.values());
                    membersThatLeft.push(...this._membersThatLeftChannel);
                }
            }
        }
        else {
>>>>>>> c7558c6b
            membersThatLeft.push(...this._membersThatJoined);
        }

        // 5) Log everything
        LOGGER.info(`${this._instanceInfo} Logging for quotas`);
        let dungeonId = this._dungeon.codeName;
        if (!this._dungeon.isBuiltIn) {
            const otherId = (this._dungeon as ICustomDungeonInfo).logFor;
            if (otherId) {
                dungeonId = otherId;
            }
        }

        if (mainLeader) {
            membersAtEnd.push(mainLeader); // Allows the leader to receive a completion

            await LoggerManager.logDungeonLead(
                mainLeader,
                dungeonId,
                isSuccess ? RunResult.Complete : RunResult.Failed,
                1
            );

            const quotaToUse = QuotaManager.findBestQuotaToAdd(
                mainLeader,
                this._guildDoc,
                isSuccess ? "RunComplete" : "RunFailed",
                dungeonId
            );

            if (quotaToUse) {
                await QuotaManager.logQuota(
                    mainLeader,
                    quotaToUse,
                    isSuccess ? `RunComplete:${dungeonId}` : `RunFailed:${dungeonId}`,
                    1
                );
            }
        }
        await Promise.all(membersKeyPoppers.map((x) => LoggerManager.logKeyUse(x.member, x.id, 1)));
        await Promise.all(membersThatLeft.map((x) => LoggerManager.logDungeonRun(x, dungeonId, false, 1)));
        await Promise.all(membersAtEnd.map((x) => LoggerManager.logDungeonRun(x, dungeonId, true, 1)));

        await botMsg.edit({
            components: [],
            embeds: [
                MessageUtilities.generateBlankEmbed(this._guild, "RED")
                    .setTitle("Logging Successful")
                    .setDescription(`Your \`${this._dungeon.dungeonName}\` run was successfully logged.`)
                    .addField(
                        "Logging Summary",
                        new StringBuilder()
                            .append(`- Main Leader: ${mainLeader ?? "N/A"}`)
                            .appendLine()
                            .append(membersKeyPoppers.map((x) => `- ${x.name}: ${x.member}`).join("\n"))
                            .appendLine()
                            .append(`- Completed: ${membersAtEnd.length}`)
                            .appendLine()
                            .append(`- Failed: ${membersThatLeft.length}`)
                            .toString()
                    )
                    .addField(
                        "Next Step(s)",
                        "If you did more dungeons in this raid (i.e. this was a chain), you will need to manually" +
                            " log the *other* runs that were led. Note that you also need to log assisting raid leaders" +
                            " for all runs that were completed in this raid (including this one).\n\nAlso, be sure to" +
                            " log any keys that were popped along with any priority reactions so those that brought" +
                            " the key and/or priority reactions can be rewarded, if applicable."
                    ),
            ],
        });
    }
}

type PriorityLogInfo = {
    member: GuildMember;
    id: string;
    name: string;
};

enum RaidStatus {
    NOTHING,
    PRE_AFK_CHECK,
    AFK_CHECK,
    IN_RUN,
    RUN_FINISHED,
    ABORTED,
}

interface IParseResponse {
    inVcButNotInRaid: string[];
    inRaidButNotInVC: string[];
    isValid: boolean;
    whoRes: string[];
}<|MERGE_RESOLUTION|>--- conflicted
+++ resolved
@@ -3265,16 +3265,10 @@
                     MessageUtilities.generateBlankEmbed(memberThatEnded, "RED")
                         .setTitle(`Logging Run: ${this._dungeon.dungeonName}`)
                         .setDescription(
-<<<<<<< HEAD
-                            "Please send a screenshot containing the `/who` results from the completion of the" +
-                                " dungeon. If you don't have a `/who` screenshot, press the `Skip` button. Your" +
-                                " screenshot should be an image, not a link to one."
-=======
                             "Please send a screenshot containing the `/who` results from the completion of the"
                             + " dungeon. If you don't have a `/who` screenshot, press the `Skip` button or the"
                             + " `Users in VC` button to log for everyone who was still in the voice channel."
                             + " Your screenshot should be an image, not a link to one."
->>>>>>> c7558c6b
                         )
                         .addField(
                             "Warning",
@@ -3282,9 +3276,6 @@
                         )
                         .setFooter({ text: FOOTER_INFO_MSG }),
                 ],
-<<<<<<< HEAD
-                components: AdvancedCollector.getActionRowsFromComponents([skipButton]),
-=======
                 components: AdvancedCollector.getActionRowsFromComponents([
                     new MessageButton()
                         .setLabel("Users in VC")
@@ -3293,7 +3284,6 @@
                         .setCustomId("parse-vc"),
                     skipButton
                 ])
->>>>>>> c7558c6b
             });
 
             let attachment: MessageAttachment | null = null;
@@ -3363,9 +3353,6 @@
                     await MiscUtilities.stopFor(5 * 1000);
                 }
             }
-<<<<<<< HEAD
-        } else {
-=======
 
             // Giving completes to those who were in VC instead of asking for a /who
             if (!(resObj instanceof Message) && resObj.customId) {
@@ -3379,7 +3366,6 @@
             }
         }
         else {
->>>>>>> c7558c6b
             membersThatLeft.push(...this._membersThatJoined);
         }
 
