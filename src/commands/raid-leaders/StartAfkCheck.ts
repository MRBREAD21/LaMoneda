--- conflicted
+++ resolved
@@ -37,9 +37,6 @@
                     desc: "The dungeon for this raid.",
                     type: ArgumentType.String,
                     restrictions: {
-<<<<<<< HEAD
-                        stringChoices: GeneralConstants.DUNGEON_SHORTCUTS
-=======
                         stringChoices: [
                             { name: "o3", value: "ORYX_3" },
                             { name: "shatts", value: "SHATTERS" },
@@ -51,9 +48,8 @@
                             { name: "void", value: "THE_VOID" },
                             { name: "lost halls", value: "LOST_HALLS" },
                             { name: "exalt", value: "EXALT_DUNGEON" },
-                            { name: "misc", value: "MISCELLANEOUS_DUNGEON" }
+                            { name: "misc", value: "MISCELLANEOUS_DUNGEON"}
                         ]
->>>>>>> 47c4579c
                     },
                     prettyType: "Dungeon name (one word: o3, shatts, cult)",
                     required: false,
