--- conflicted
+++ resolved
@@ -170,15 +170,7 @@
         if (numEq !== 0)
             return false;
 
-<<<<<<< HEAD
-<<<<<<< HEAD
         if (dgnOverride.locationToProgress || origDungeon.locationToProgress !== undefined)
-=======
-        if (dgnOverride.locationToProgress !== origDungeon.locationToProgress)
->>>>>>> 34a093b... feat(c:afk): option to require loc per dungeon
-=======
-        if (dgnOverride.locationToProgress || origDungeon.locationToProgress !== undefined)
->>>>>>> 936f5509
             return false;
 
         return dgnOverride.nitroEarlyLocationLimit === -1
@@ -1322,20 +1314,6 @@
                     break;
                 }
                 case "require_loc": {
-<<<<<<< HEAD
-<<<<<<< HEAD
-<<<<<<< HEAD
-=======
-                    const newStyle = !cDungeon.locationToProgress ? "SUCCESS" : "DANGER";
-                    configLocationRequirement.setStyle(newStyle);
-
-                    await botMsg.edit({ embeds: [embed], components: AdvancedCollector.getActionRowsFromComponents(buttons) });
-
->>>>>>> 34a093b... feat(c:afk): option to require loc per dungeon
-=======
->>>>>>> 1fe8196... chore: move button style setting
-=======
->>>>>>> 936f5509
                     cDungeon.locationToProgress = !cDungeon.locationToProgress;
                     break;
                 }
