--- conflicted
+++ resolved
@@ -877,16 +877,12 @@
                         ]
                     });
 
-<<<<<<< HEAD
                     // For now, skip
                     if (!newMsg) {
                         continue;
                     }
 
-                    newMsg.pin().catch();
-=======
                     newMsg.pin().catch(LOGGER.error);
->>>>>>> 020dd64b
 
                     await MongoManager.updateAndFetchGuildDoc({
                         guildId: guild.id,
